--- conflicted
+++ resolved
@@ -688,15 +688,9 @@
    ! compute transmission of direct radiation according to Beer's Law (-)
    tauFinite = exp(-transCoef*scalarExposedVAI)
 
-<<<<<<< HEAD
    ! compute transmission of diffuse radiation (-)
-   vFactor      = scalarGproj*scalarExposedVAI
-   call expIntegral(1,vFactor,expi,err,cmessage); if(err/=0)then; message=trim(message)//trim(cmessage); return; endif
-=======
-   ! compute transmission of diffuse radiation (-) 
    vFactor    = scalarGproj*scalarExposedVAI
    expi       = expInt(vFactor)
->>>>>>> c1a88fde
    taudFinite = (1._dp - vFactor)*exp(-vFactor) + (vFactor**2._dp)*expi
 
    ! compute ground albedo (-)
