! SUMMA - Structure for Unifying Multiple Modeling Alternatives
! Copyright (C) 2014-2015 NCAR/RAL
!
! This file is part of SUMMA
!
! For more information see: http://www.ral.ucar.edu/projects/summa
!
! This program is free software: you can redistribute it and/or modify
! it under the terms of the GNU General Public License as published by
! the Free Software Foundation, either version 3 of the License, or
! (at your option) any later version.
!
! This program is distributed in the hope that it will be useful,
! but WITHOUT ANY WARRANTY; without even the implied warranty of
! MERCHANTABILITY or FITNESS FOR A PARTICULAR PURPOSE.  See the
! GNU General Public License for more details.
!
! You should have received a copy of the GNU General Public License
! along with this program.  If not, see <http://www.gnu.org/licenses/>.

module snowLiqFlx_module
USE nrtype                                    ! numerical recipes data types
USE multiconst,only:iden_ice,iden_water       ! intrinsic density of ice and water (kg m-3)
implicit none
private
public::snowLiqFlx
contains


 ! ************************************************************************************************
 ! public subroutine snowLiqFlx: compute liquid water flux through the snowpack
 ! ************************************************************************************************
 subroutine snowLiqFlx(&
                       ! input: model control
                       nSnow,                   & ! intent(in):    number of snow layers
                       firstFluxCall,           & ! intent(in):    the first flux call
                       ! input: forcing for the snow domain
                       scalarThroughfallRain,   & ! intent(in):    rain that reaches the snow surface without ever touching vegetation (kg m-2 s-1)
                       scalarCanopyLiqDrainage, & ! intent(in):    liquid drainage from the vegetation canopy (kg m-2 s-1)
                       ! input: model state vector
                       mLayerVolFracLiqTrial,   & ! intent(in):    trial value of volumetric fraction of liquid water at the current iteration (-)
                       ! input-output: data structures
                       mpar_data,               & ! intent(in):    model parameters
                       prog_data,               & ! intent(in):    model prognostic variables for a local HRU
                       diag_data,               & ! intent(inout): model diagnostic variables for a local HRU
                       ! output: fluxes and derivatives
                       iLayerLiqFluxSnow,       & ! intent(out):   vertical liquid water flux at layer interfaces (m s-1)
                       iLayerLiqFluxSnowDeriv,  & ! intent(out):   derivative in vertical liquid water flux at layer interfaces (m s-1)
                       ! output: error control
                       err,message)               ! intent(out):   error control
 ! named variables
 USE var_lookup,only:iLookPARAM          ! named variables for structure elements
 USE var_lookup,only:iLookPROG           ! named variables for structure elements
 USE var_lookup,only:iLookDIAG           ! named variables for structure elements
 ! data types
 USE data_types,only:var_d           ! x%var(:)       (dp)
 USE data_types,only:var_dlength     ! x%var(:)%dat   (dp)
 implicit none
 ! input: model control
 integer(i4b),intent(in)         :: nSnow                      ! number of snow layers
 logical(lgt),intent(in)         :: firstFluxCall              ! the first flux call
 ! input: forcing for the snow domain
 real(dp),intent(in)             :: scalarThroughfallRain      ! computed throughfall rate (kg m-2 s-1)
 real(dp),intent(in)             :: scalarCanopyLiqDrainage    ! computed drainage of liquid water (kg m-2 s-1)
 ! input: model state vector
 real(dp),intent(in)             :: mLayerVolFracLiqTrial(:)   ! trial value of volumetric fraction of liquid water at the current iteration (-)
 ! input-output: data structures
 type(var_d),intent(in)          :: mpar_data                  ! model parameters
 type(var_dlength),intent(in)    :: prog_data                  ! prognostic variables for a local HRU
 type(var_dlength),intent(inout) :: diag_data                  ! diagnostic variables for a local HRU
 ! output: fluxes and derivatives
 real(dp),intent(out)            :: iLayerLiqFluxSnow(0:)      ! vertical liquid water flux at layer interfaces (m s-1)
 real(dp),intent(out)            :: iLayerLiqFluxSnowDeriv(0:) ! derivative in vertical liquid water flux at layer interfaces (m s-1)
 ! output: error control
 integer(i4b),intent(out)        :: err                        ! error code
 character(*),intent(out)        :: message                    ! error message
 ! ------------------------------------------------------------------------------------------------------------------------------------------
 ! local variables
 integer(i4b)                    :: iLayer                     ! layer index
 real(dp)                        :: multResid                  ! multiplier for the residual water content (-)
 real(dp),parameter              :: residThrs=550._dp          ! ice density threshold to reduce residual liquid water content (kg m-3)
 real(dp),parameter              :: residScal=10._dp           ! scaling factor for residual liquid water content reduction factor (kg m-3)
 real(dp),parameter              :: maxVolIceContent=0.7_dp    ! maximum volumetric ice content to store water (-)
 real(dp)                        :: availCap                   ! available storage capacity [0,1] (-)
 real(dp)                        :: relSaturn                  ! relative saturation [0,1] (-)
 real(dp),parameter              :: dx = 1.e-8_dp              ! finite difference increment
 ! ------------------------------------------------------------------------------------------------------------------------------------------
 ! make association of local variables with information in the data structures
 associate(&
   ! input: snow properties and parameters
   mLayerVolFracIce => prog_data%var(iLookPROG%mLayerVolFracIce)%dat(1:nSnow), & ! intent(in): volumetric ice content at the start of the time step (-)
   Fcapil           => mpar_data%var(iLookPARAM%Fcapil),                       & ! intent(in): capillary retention as a fraction of the total pore volume (-)
   k_snow           => mpar_data%var(iLookPARAM%k_snow),                       & ! intent(in): hydraulic conductivity of snow (m s-1), 0.0055 = approx. 20 m/hr, from UEB
   mw_exp           => mpar_data%var(iLookPARAM%mw_exp),                       & ! intent(in): exponent for meltwater flow (-)
   ! input/output: diagnostic variables -- only computed for the first iteration
   mLayerPoreSpace  => diag_data%var(iLookDIAG%mLayerPoreSpace)%dat,           & ! intent(inout): pore space in each snow layer (-)
   mLayerThetaResid => diag_data%var(iLookDIAG%mLayerThetaResid)%dat           & ! intent(inout): esidual volumetric liquid water content in each snow layer (-)
 ) ! association of local variables with information in the data structures
 ! ------------------------------------------------------------------------------------------------------------------------------------------
 ! initialize error control
 err=0; message='snowLiqFlx/'

 ! check that the input vectors match nSnow
 if(size(mLayerVolFracLiqTrial)/=nSnow .or. size(mLayerVolFracIce)/=nSnow .or. &
    size(iLayerLiqFluxSnow)/=nSnow+1 .or. size(iLayerLiqFluxSnowDeriv)/=nSnow+1) then
  err=20; message=trim(message)//'size mismatch of input/output vectors'; return
 end if

 ! check the meltwater exponent is >=1
 if(mw_exp<1._dp)then; err=20; message=trim(message)//'meltwater exponent < 1'; return; end if

 ! define the liquid flux at the upper boundary (m s-1)
 iLayerLiqFluxSnow(0)      = (scalarThroughfallRain + scalarCanopyLiqDrainage)/iden_water
 iLayerLiqFluxSnowDeriv(0) = 0._dp

 ! compute properties fixed over the time step
 if(firstFluxCall)then
  ! loop through snow layers
  do iLayer=1,nSnow
   ! compute the reduction in liquid water holding capacity at high snow density (-)
   multResid = 1._dp / ( 1._dp + exp( (mLayerVolFracIce(iLayer)*iden_ice - residThrs) / residScal) )
   ! compute the pore space (-)
   mLayerPoreSpace(iLayer)  = 1._dp - mLayerVolFracIce(iLayer)
   ! compute the residual volumetric liquid water content (-)
   mLayerThetaResid(iLayer) = Fcapil*mLayerPoreSpace(iLayer) * multResid
  end do  ! (looping through snow layers)
 end if  ! (if the first flux call)

 ! compute fluxes
 do iLayer=1,nSnow  ! (loop through snow layers)
  ! check that flow occurs
  if(mLayerVolFracLiqTrial(iLayer) > mLayerThetaResid(iLayer))then
   ! compute the relative saturation (-)
   availCap  = mLayerPoreSpace(iLayer) - mLayerThetaResid(iLayer)                 ! available capacity
   relSaturn = (mLayerVolFracLiqTrial(iLayer) - mLayerThetaResid(iLayer)) / availCap    ! relative saturation
   iLayerLiqFluxSnow(iLayer)      = k_snow*relSaturn**mw_exp
   iLayerLiqFluxSnowDeriv(iLayer) = ( (k_snow*mw_exp)/availCap ) * relSaturn**(mw_exp - 1._dp)
   if(mLayerVolFracIce(iLayer) > maxVolIceContent)then ! NOTE: use start-of-step ice content, to avoid convergence problems
     ! ! ** allow liquid water to pass through under very high ice density
     iLayerLiqFluxSnow(iLayer) = iLayerLiqFluxSnow(iLayer) + iLayerLiqFluxSnow(iLayer-1) !NOTE: derivative may need to be updated in future. 
   end if
  else  ! flow does not occur
   iLayerLiqFluxSnow(iLayer)      = 0._dp
   iLayerLiqFluxSnowDeriv(iLayer) = 0._dp
<<<<<<< HEAD
   write(*,'(a,i4,1x,e20.10,1x,10(f9.3,1x))') 'liqFluxSnow (dense):  ', iLayer, iLayerLiqFluxSnow(iLayer), mLayerVolFracLiqTrial(iLayer), mLayerVolFracIce(iLayer)
  ! ** typical flux computations
  else
   ! check that flow occurs
   if(mLayerVolFracLiqTrial(iLayer) > mLayerThetaResid(iLayer))then
    ! compute the relative saturation (-)
    availCap  = mLayerPoreSpace(iLayer) - mLayerThetaResid(iLayer)                 ! available capacity
    relSaturn = (mLayerVolFracLiqTrial(iLayer) - mLayerThetaResid(iLayer)) / availCap    ! relative saturation
    !print*, 'mLayerVolFracLiqTrial(iLayer) = ', mLayerVolFracLiqTrial(iLayer)
    !print*, 'mLayerPoreSpace(iLayer), mLayerThetaResid(iLayer) = ', mLayerThetaResid(iLayer)
    !print*, 'iLayer, availCap, relSaturn, k_snow = ', iLayer, availCap, relSaturn, k_snow
    ! compute the flux and derivative (m s-1)
    iLayerLiqFluxSnow(iLayer)      = k_snow*relSaturn**mw_exp
    iLayerLiqFluxSnowDeriv(iLayer) = ( (k_snow*mw_exp)/availCap ) * relSaturn**(mw_exp - 1._dp)
    write(*,'(a,i4,1x,e20.10,1x,10(f9.3,1x))') 'liqFluxSnow (normal): ', iLayer, iLayerLiqFluxSnow(iLayer), mLayerVolFracLiqTrial(iLayer), mLayerVolFracIce(iLayer), availCap, relSaturn, k_snow

    ! check the derivative
    !relSaturn1 = (mLayerVolFracLiqTrial(iLayer)+dx - mLayerThetaResid(iLayer)) / availCap    ! relative saturation
    !testFlux   =  k_snow*relSaturn1**mw_exp
    !write(*,'(a,1x,10(e25.10,1x))') 'iLayerLiqFluxSnow(iLayer), testFlux, iLayerLiqFluxSnowDeriv(iLayer), (testFlux - iLayerLiqFluxSnow(iLayer))/dx = ', &
    !                                 iLayerLiqFluxSnow(iLayer), testFlux, iLayerLiqFluxSnowDeriv(iLayer), (testFlux - iLayerLiqFluxSnow(iLayer))/dx
   else  ! flow does not ocur
    iLayerLiqFluxSnow(iLayer)      = 0._dp
    iLayerLiqFluxSnowDeriv(iLayer) = 0._dp
   endif  ! storage above residual content
  endif  ! check for very high density
=======
  endif  ! storage above residual content
>>>>>>> 5fd84d38
 end do  ! loop through snow layers

 ! end association of local variables with information in the data structures
 end associate

 end subroutine snowLiqFlx


end module snowLiqFlx_module<|MERGE_RESOLUTION|>--- conflicted
+++ resolved
@@ -136,42 +136,13 @@
    iLayerLiqFluxSnow(iLayer)      = k_snow*relSaturn**mw_exp
    iLayerLiqFluxSnowDeriv(iLayer) = ( (k_snow*mw_exp)/availCap ) * relSaturn**(mw_exp - 1._dp)
    if(mLayerVolFracIce(iLayer) > maxVolIceContent)then ! NOTE: use start-of-step ice content, to avoid convergence problems
-     ! ! ** allow liquid water to pass through under very high ice density
+     ! ** allow liquid water to pass through under very high ice density
      iLayerLiqFluxSnow(iLayer) = iLayerLiqFluxSnow(iLayer) + iLayerLiqFluxSnow(iLayer-1) !NOTE: derivative may need to be updated in future. 
    end if
   else  ! flow does not occur
    iLayerLiqFluxSnow(iLayer)      = 0._dp
    iLayerLiqFluxSnowDeriv(iLayer) = 0._dp
-<<<<<<< HEAD
-   write(*,'(a,i4,1x,e20.10,1x,10(f9.3,1x))') 'liqFluxSnow (dense):  ', iLayer, iLayerLiqFluxSnow(iLayer), mLayerVolFracLiqTrial(iLayer), mLayerVolFracIce(iLayer)
-  ! ** typical flux computations
-  else
-   ! check that flow occurs
-   if(mLayerVolFracLiqTrial(iLayer) > mLayerThetaResid(iLayer))then
-    ! compute the relative saturation (-)
-    availCap  = mLayerPoreSpace(iLayer) - mLayerThetaResid(iLayer)                 ! available capacity
-    relSaturn = (mLayerVolFracLiqTrial(iLayer) - mLayerThetaResid(iLayer)) / availCap    ! relative saturation
-    !print*, 'mLayerVolFracLiqTrial(iLayer) = ', mLayerVolFracLiqTrial(iLayer)
-    !print*, 'mLayerPoreSpace(iLayer), mLayerThetaResid(iLayer) = ', mLayerThetaResid(iLayer)
-    !print*, 'iLayer, availCap, relSaturn, k_snow = ', iLayer, availCap, relSaturn, k_snow
-    ! compute the flux and derivative (m s-1)
-    iLayerLiqFluxSnow(iLayer)      = k_snow*relSaturn**mw_exp
-    iLayerLiqFluxSnowDeriv(iLayer) = ( (k_snow*mw_exp)/availCap ) * relSaturn**(mw_exp - 1._dp)
-    write(*,'(a,i4,1x,e20.10,1x,10(f9.3,1x))') 'liqFluxSnow (normal): ', iLayer, iLayerLiqFluxSnow(iLayer), mLayerVolFracLiqTrial(iLayer), mLayerVolFracIce(iLayer), availCap, relSaturn, k_snow
-
-    ! check the derivative
-    !relSaturn1 = (mLayerVolFracLiqTrial(iLayer)+dx - mLayerThetaResid(iLayer)) / availCap    ! relative saturation
-    !testFlux   =  k_snow*relSaturn1**mw_exp
-    !write(*,'(a,1x,10(e25.10,1x))') 'iLayerLiqFluxSnow(iLayer), testFlux, iLayerLiqFluxSnowDeriv(iLayer), (testFlux - iLayerLiqFluxSnow(iLayer))/dx = ', &
-    !                                 iLayerLiqFluxSnow(iLayer), testFlux, iLayerLiqFluxSnowDeriv(iLayer), (testFlux - iLayerLiqFluxSnow(iLayer))/dx
-   else  ! flow does not ocur
-    iLayerLiqFluxSnow(iLayer)      = 0._dp
-    iLayerLiqFluxSnowDeriv(iLayer) = 0._dp
-   endif  ! storage above residual content
-  endif  ! check for very high density
-=======
   endif  ! storage above residual content
->>>>>>> 5fd84d38
  end do  ! loop through snow layers
 
  ! end association of local variables with information in the data structures
