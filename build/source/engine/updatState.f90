--- conflicted
+++ resolved
@@ -52,23 +52,13 @@
  USE snow_utils_module,only:fracliquid     ! compute volumetric fraction of liquid water
  implicit none
  ! input variables
-<<<<<<< HEAD
- real(rk),intent(in)           :: mLayerTemp           ! temperature (K)
- real(rk),intent(in)           :: mLayerTheta          ! volume fraction of total water (-)
- real(rk),intent(in)           :: snowfrz_scale        ! scaling parameter for the snow freezing curve (K-1)
+ real(rk),intent(in)           :: mLayerTemp              ! temperature (K)
+ real(rk),intent(in)           :: mLayerTheta             ! volume fraction of total water (-)
+ real(rk),intent(in)           :: snowfrz_scale           ! scaling parameter for the snow freezing curve (K-1)
  ! output variables
- real(rk),intent(out)          :: mLayerVolFracLiq     ! volumetric fraction of liquid water (-)
- real(rk),intent(out)          :: mLayerVolFracIce     ! volumetric fraction of ice (-)
- real(rk),intent(out)          :: fLiq                 ! fraction of liquid water (-)
-=======
- real(dp),intent(in)           :: mLayerTemp              ! temperature (K)
- real(dp),intent(in)           :: mLayerTheta             ! volume fraction of total water (-)
- real(dp),intent(in)           :: snowfrz_scale           ! scaling parameter for the snow freezing curve (K-1)
- ! output variables
- real(dp),intent(out)          :: mLayerVolFracLiq        ! volumetric fraction of liquid water (-)
- real(dp),intent(out)          :: mLayerVolFracIce        ! volumetric fraction of ice (-)
- real(dp),intent(out)          :: fLiq                    ! fraction of liquid water (-)
->>>>>>> a165ac7b
+ real(rk),intent(out)          :: mLayerVolFracLiq        ! volumetric fraction of liquid water (-)
+ real(rk),intent(out)          :: mLayerVolFracIce        ! volumetric fraction of ice (-)
+ real(rk),intent(out)          :: fLiq                    ! fraction of liquid water (-)
  ! error control
  integer(i4b),intent(out)      :: err                     ! error code
  character(*),intent(out)      :: message                 ! error message
@@ -123,17 +113,10 @@
  integer(i4b),intent(out)      :: err                  ! error code
  character(*),intent(out)      :: message              ! error message
  ! define local variables
-<<<<<<< HEAD
  real(rk)                      :: TcSoil               ! critical soil temperature when all water is unfrozen (K)
  real(rk)                      :: xConst               ! constant in the freezing curve function (m K-1)
  real(rk)                      :: mLayerPsiLiq         ! liquid water matric potential (m)
-=======
- real(dp)                      :: TcSoil               ! critical soil temperature when all water is unfrozen (K)
- real(dp)                      :: xConst               ! constant in the freezing curve function (m K-1)
- real(dp)                      :: mLayerPsiLiq         ! liquid water matric potential (m)
- real(dp),parameter            :: tinyVal=epsilon(1._dp) ! used in balance check
-
->>>>>>> a165ac7b
+ real(rk),parameter            :: tinyVal=epsilon(1._rk) ! used in balance check
  ! initialize error control
  err=0; message="updateSoil/"
 
