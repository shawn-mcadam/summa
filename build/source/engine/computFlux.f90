! SUMMA - Structure for Unifying Multiple Modeling Alternatives
! Copyright (C) 2014-2015 NCAR/RAL
!
! This file is part of SUMMA
!
! For more information see: http://www.ral.ucar.edu/projects/summa
!
! This program is free software: you can redistribute it and/or modify
! it under the terms of the GNU General Public License as published by
! the Free Software Foundation, either version 3 of the License, or
! (at your option) any later version.
!
! This program is distributed in the hope that it will be useful,
! but WITHOUT ANY WARRANTY; without even the implied warranty of
! MERCHANTABILITY or FITNESS FOR A PARTICULAR PURPOSE.  See the
! GNU General Public License for more details.
!
! You should have received a copy of the GNU General Public License
! along with this program.  If not, see <http://www.gnu.org/licenses/>.

module computFlux_module

! data types
USE nrtype

! provide access to the derived types to define the data structures
USE data_types,only:&
                    var_i,        & ! data vector (i4b)
                    var_d,        & ! data vector (dp)
                    var_ilength,  & ! data vector with variable length dimension (i4b)
                    var_dlength,  & ! data vector with variable length dimension (dp)
                    model_options   ! defines the model decisions

! indices that define elements of the data structures
USE var_lookup,only:iLookDECISIONS  ! named variables for elements of the decision structure
USE var_lookup,only:iLookPARAM      ! named variables for structure elements
USE var_lookup,only:iLookFORCE      ! named variables for structure elements
USE var_lookup,only:iLookPROG       ! named variables for structure elements
USE var_lookup,only:iLookINDEX      ! named variables for structure elements
USE var_lookup,only:iLookDIAG       ! named variables for structure elements
USE var_lookup,only:iLookFLUX       ! named variables for structure elements
USE var_lookup,only:iLookDERIV      ! named variables for structure elements

! missing values
USE globalData,only:integerMissing  ! missing integer
USE globalData,only:realMissing     ! missing real number

! layer types
USE globalData,only:iname_snow      ! named variables for snow
USE globalData,only:iname_soil      ! named variables for soil

! access the global print flag
USE globalData,only:globalPrintFlag

! control parameters
USE globalData,only:verySmall       ! a very small number
USE globalData,only:veryBig         ! a very big number
USE globalData,only:dx              ! finite difference increment

! constants
USE multiconst,only:&
                    gravity,      & ! acceleration of gravity              (m s-2)
                    Tfreeze,      & ! temperature at freezing              (K)
                    LH_fus,       & ! latent heat of fusion                (J kg-1)
                    LH_vap,       & ! latent heat of vaporization          (J kg-1)
                    LH_sub,       & ! latent heat of sublimation           (J kg-1)
                    Cp_air,       & ! specific heat of air                 (J kg-1 K-1)
                    iden_air,     & ! intrinsic density of air             (kg m-3)
                    iden_ice,     & ! intrinsic density of ice             (kg m-3)
                    iden_water      ! intrinsic density of liquid water    (kg m-3)

! look-up values for the choice of groundwater representation (local-column, or single-basin)
USE mDecisions_module,only:       &
 localColumn,                     & ! separate groundwater representation in each local soil column
 singleBasin                        ! single groundwater store over the entire basin

! look-up values for the choice of groundwater parameterization
USE mDecisions_module,only:       &
 qbaseTopmodel,                   & ! TOPMODEL-ish baseflow parameterization
 bigBucket,                       & ! a big bucket (lumped aquifer model)
 noExplicit                         ! no explicit groundwater parameterization

! look-up values for the form of Richards' equation
USE mDecisions_module,only:       &
 moisture,                        & ! moisture-based form of Richards' equation
 mixdform                           ! mixed form of Richards' equation

! look-up values for the choice of boundary conditions for hydrology
USE mDecisions_module,only:       &
 prescribedHead,                  & ! prescribed head (volumetric liquid water content for mixed form of Richards' eqn)
 funcBottomHead,                  & ! function of matric head in the lower-most layer
 freeDrainage,                    & ! free drainage
 liquidFlux,                      & ! liquid water flux
 zeroFlux                           ! zero flux

implicit none
private
public::computFlux
public::soilCmpres
contains

 ! *********************************************************************************************************
 ! public subroutine computFlux: compute model fluxes
 ! *********************************************************************************************************
 subroutine computFlux(&
                       ! input-output: model control
                       nSnow,                    & ! intent(in):    number of snow layers
                       nSoil,                    & ! intent(in):    number of soil layers
                       nLayers,                  & ! intent(in):    total number of layers
                       firstSubStep,             & ! intent(in):    flag to indicate if we are processing the first sub-step
                       firstFluxCall,            & ! intent(inout): flag to denote the first flux call
                       firstSplitOper,           & ! intent(in):    flag to indicate if we are processing the first flux call in a splitting operation
                       computeVegFlux,           & ! intent(in):    flag to indicate if we need to compute fluxes over vegetation
                       scalarSolution,           & ! intent(in):    flag to indicate the scalar solution
                       drainageMeltPond,         & ! intent(in):    drainage from the surface melt pond (kg m-2 s-1)
                       ! input: state variables
                       scalarCanairTempTrial,    & ! intent(in):    trial value for the temperature of the canopy air space (K)
                       scalarCanopyTempTrial,    & ! intent(in):    trial value for the temperature of the vegetation canopy (K)
                       mLayerTempTrial,          & ! intent(in):    trial value for the temperature of each snow and soil layer (K)
                       mLayerMatricHeadLiqTrial, & ! intent(in):    trial value for the liquid water matric potential in each soil layer (m)
                       scalarAquiferStorageTrial,& ! intent(in):    trial value of storage of water in the aquifer (m)
                       ! input: diagnostic variables defining the liquid water and ice content
                       scalarCanopyLiqTrial,     & ! intent(in):    trial value for the liquid water on the vegetation canopy (kg m-2)
                       scalarCanopyIceTrial,     & ! intent(in):    trial value for the ice on the vegetation canopy (kg m-2)
                       mLayerVolFracLiqTrial,    & ! intent(in):    trial value for the volumetric liquid water content in each snow and soil layer (-)
                       mLayerVolFracIceTrial,    & ! intent(in):    trial value for the volumetric ice in each snow and soil layer (-)
                       ! input: data structures
                       model_decisions,          & ! intent(in):    model decisions
                       type_data,                & ! intent(in):    type of vegetation and soil
                       attr_data,                & ! intent(in):    spatial attributes
                       mpar_data,                & ! intent(in):    model parameters
                       forc_data,                & ! intent(in):    model forcing data
                       bvar_data,                & ! intent(in):    average model variables for the entire basin
                       prog_data,                & ! intent(in):    model prognostic variables for a local HRU
                       indx_data,                & ! intent(in):    index data
                       ! input-output: data structures
                       diag_data,                & ! intent(inout): model diagnostic variables for a local HRU
                       flux_data,                & ! intent(inout): model fluxes for a local HRU
                       deriv_data,               & ! intent(inout): derivatives in model fluxes w.r.t. relevant state variables
                       ! input-output: flux vector and baseflow derivatives
                       ixSaturation,             & ! intent(inout): index of the lowest saturated layer (NOTE: only computed on the first iteration)
                       dBaseflow_dMatric,        & ! intent(out):   derivative in baseflow w.r.t. matric head (s-1)
                       fluxVec,                  & ! intent(out):   flux vector (mixed units)
                       ! output: error control
                       err,message)               ! intent(out):   error code and error message
 ! provide access to flux subroutines
 USE vegNrgFlux_module,only:vegNrgFlux            ! compute energy fluxes over vegetation
 USE ssdNrgFlux_module,only:ssdNrgFlux            ! compute energy fluxes throughout the snow and soil subdomains
 USE vegLiqFlux_module,only:vegLiqFlux            ! compute liquid water fluxes through vegetation
 USE snowLiqFlx_module,only:snowLiqflx            ! compute liquid water fluxes through snow
 USE soilLiqFlx_module,only:soilLiqflx            ! compute liquid water fluxes through soil
 USE groundwatr_module,only:groundwatr            ! compute the baseflow flux
<<<<<<< HEAD
=======
 USE bigAquifer_module,only:bigAquifer            ! compute fluxes for the big aquifer
>>>>>>> 161ea92f
 implicit none
 ! ---------------------------------------------------------------------------------------
 ! * dummy variables
 ! ---------------------------------------------------------------------------------------
 ! input-output: control
 integer(i4b),intent(in)         :: nSnow                       ! number of snow layers
 integer(i4b),intent(in)         :: nSoil                       ! number of soil layers
 integer(i4b),intent(in)         :: nLayers                     ! total number of layers
 logical(lgt),intent(in)         :: firstSubStep                ! flag to indicate if we are processing the first sub-step
 logical(lgt),intent(inout)      :: firstFluxCall               ! flag to indicate if we are processing the first flux call
 logical(lgt),intent(in)         :: firstSplitOper              ! flag to indicate if we are processing the first flux call in a splitting operation
 logical(lgt),intent(in)         :: computeVegFlux              ! flag to indicate if computing fluxes over vegetation
 logical(lgt),intent(in)         :: scalarSolution              ! flag to denote if implementing the scalar solution
 real(dp),intent(in)             :: drainageMeltPond            ! drainage from the surface melt pond (kg m-2 s-1)
 ! input: state variables
 real(dp),intent(in)             :: scalarCanairTempTrial       ! trial value for temperature of the canopy air space (K)
 real(dp),intent(in)             :: scalarCanopyTempTrial       ! trial value for temperature of the vegetation canopy (K)
 real(dp),intent(in)             :: mLayerTempTrial(:)          ! trial value for temperature of each snow/soil layer (K)
 real(dp),intent(in)             :: mLayerMatricHeadLiqTrial(:) ! trial value for the liquid water matric potential (m)
 real(dp),intent(in)             :: scalarAquiferStorageTrial   ! trial value of aquifer storage (m)
 ! input: diagnostic variables
 real(dp),intent(in)             :: scalarCanopyLiqTrial        ! trial value for mass of liquid water on the vegetation canopy (kg m-2)
 real(dp),intent(in)             :: scalarCanopyIceTrial        ! trial value for mass of ice on the vegetation canopy (kg m-2)
 real(dp),intent(in)             :: mLayerVolFracLiqTrial(:)    ! trial value for volumetric fraction of liquid water (-)
 real(dp),intent(in)             :: mLayerVolFracIceTrial(:)    ! trial value for volumetric fraction of ice (-)
 ! input: data structures
 type(model_options),intent(in)  :: model_decisions(:)          ! model decisions
 type(var_i),        intent(in)  :: type_data                   ! type of vegetation and soil
 type(var_d),        intent(in)  :: attr_data                   ! spatial attributes
 type(var_dlength),  intent(in)  :: mpar_data                   ! model parameters
 type(var_d),        intent(in)  :: forc_data                   ! model forcing data
 type(var_dlength),  intent(in)  :: bvar_data                   ! model variables for the local basin
 type(var_dlength),  intent(in)  :: prog_data                   ! prognostic variables for a local HRU
 type(var_ilength),  intent(in)  :: indx_data                   ! indices defining model states and layers
 ! input-output: data structures
 type(var_dlength),intent(inout) :: diag_data                   ! diagnostic variables for a local HRU
 type(var_dlength),intent(inout) :: flux_data                   ! model fluxes for a local HRU
 type(var_dlength),intent(inout) :: deriv_data                  ! derivatives in model fluxes w.r.t. relevant state variables
 ! input-output: flux vector and baseflow derivatives
 integer(i4b),intent(inout)      :: ixSaturation                ! index of the lowest saturated layer (NOTE: only computed on the first iteration)
 real(dp),intent(out)            :: dBaseflow_dMatric(:,:)      ! derivative in baseflow w.r.t. matric head (s-1)
 real(dp),intent(out)            :: fluxVec(:)                  ! model flux vector (mixed units)
 ! output: error control
 integer(i4b),intent(out)        :: err                         ! error code
 character(*),intent(out)        :: message                     ! error message
 ! ---------------------------------------------------------------------------------------
 ! * local variables
 ! ---------------------------------------------------------------------------------------
 integer(i4b)                    :: local_ixGroundwater         ! local index for groundwater representation
 integer(i4b)                    :: iLayer                      ! index of model layers
 logical(lgt)                    :: doVegNrgFlux                ! flag to compute the energy flux over vegetation
 real(dp),dimension(nSoil)       :: dHydCond_dMatric            ! derivative in hydraulic conductivity w.r.t matric head (s-1)
 character(LEN=256)              :: cmessage                    ! error message of downwind routine
 ! --------------------------------------------------------------
 ! initialize error control
 err=0; message='computFlux/'

 ! *****
 ! (0) PRELIMINARIES...
 ! ********************

 ! get the necessary variables for the flux computations
 associate(&

 ! model decisions
 ixGroundwater                => model_decisions(iLookDECISIONS%groundwatr)%iDecision            ,& ! intent(in): [i4b]    groundwater parameterization
 ixSpatialGroundwater         => model_decisions(iLookDECISIONS%spatial_gw)%iDecision            ,& ! intent(in): [i4b]    spatial representation of groundwater (local-column or single-basin)

 ! domain boundary conditions
 upperBoundTemp               => forc_data%var(iLookFORCE%airtemp)                               ,& ! intent(in): [dp]     temperature of the upper boundary of the snow and soil domains (K)
 scalarRainfall               => flux_data%var(iLookFLUX%scalarRainfall)%dat(1)                  ,& ! intent(in): [dp]     rainfall rate (kg m-2 s-1)

 ! canopy and layer depth
 canopyDepth                  => diag_data%var(iLookDIAG%scalarCanopyDepth)%dat(1)               ,& ! intent(in): [dp   ]  canopy depth (m)
 mLayerDepth                  => prog_data%var(iLookPROG%mLayerDepth)%dat                        ,& ! intent(in): [dp(:)]  depth of each layer in the snow-soil sub-domain (m)

 ! indices of model state variables for the vegetation subdomain
 ixCasNrg                     => indx_data%var(iLookINDEX%ixCasNrg)%dat(1)                       ,& ! intent(in): [i4b]    index of canopy air space energy state variable
 ixVegNrg                     => indx_data%var(iLookINDEX%ixVegNrg)%dat(1)                       ,& ! intent(in): [i4b]    index of canopy energy state variable
 ixVegHyd                     => indx_data%var(iLookINDEX%ixVegHyd)%dat(1)                       ,& ! intent(in): [i4b]    index of canopy hydrology state variable (mass)
 ixTopNrg                     => indx_data%var(iLookINDEX%ixTopNrg)%dat(1)                       ,& ! intent(in): [i4b]    index of upper-most energy state in the snow+soil subdomain
 ixTopHyd                     => indx_data%var(iLookINDEX%ixTopHyd)%dat(1)                       ,& ! intent(in): [i4b]    index of upper-most hydrology state in the snow+soil subdomain
 ixAqWat                      => indx_data%var(iLookINDEX%ixAqWat)%dat(1)                        ,& ! intent(in): [i4b]    index of water storage in the aquifer

 ! indices of model state variables for the snow+soil domain
 ixSnowSoilNrg                => indx_data%var(iLookINDEX%ixSnowSoilNrg)%dat                     ,& ! intent(in): [i4b(:)] indices for energy states in the snow+soil subdomain
 ixSnowSoilHyd                => indx_data%var(iLookINDEX%ixSnowSoilHyd)%dat                     ,& ! intent(in): [i4b(:)] indices for hydrology states in the snow+soil subdomain
 layerType                    => indx_data%var(iLookINDEX%layerType)%dat                         ,& ! intent(in): [i4b(:)] type of layer (iname_soil or iname_snow)

 ! number of state variables of a specific type
 nSnowSoilNrg                 => indx_data%var(iLookINDEX%nSnowSoilNrg )%dat(1)                  ,& ! intent(in): [i4b]    number of energy state variables in the snow+soil domain
 nSnowOnlyNrg                 => indx_data%var(iLookINDEX%nSnowOnlyNrg )%dat(1)                  ,& ! intent(in): [i4b]    number of energy state variables in the snow domain
 nSoilOnlyNrg                 => indx_data%var(iLookINDEX%nSoilOnlyNrg )%dat(1)                  ,& ! intent(in): [i4b]    number of energy state variables in the soil domain
 nSnowSoilHyd                 => indx_data%var(iLookINDEX%nSnowSoilHyd )%dat(1)                  ,& ! intent(in): [i4b]    number of hydrology variables in the snow+soil domain
 nSnowOnlyHyd                 => indx_data%var(iLookINDEX%nSnowOnlyHyd )%dat(1)                  ,& ! intent(in): [i4b]    number of hydrology variables in the snow domain
 nSoilOnlyHyd                 => indx_data%var(iLookINDEX%nSoilOnlyHyd )%dat(1)                  ,& ! intent(in): [i4b]    number of hydrology variables in the soil domain

 ! snow parameters
 snowfrz_scale                => mpar_data%var(iLookPARAM%snowfrz_scale)%dat(1)                  ,& ! intent(in): [dp] scaling parameter for the snow freezing curve (K-1)

 ! derivatives
 dPsiLiq_dPsi0                => deriv_data%var(iLookDERIV%dPsiLiq_dPsi0   )%dat                 ,&  ! intent(in):  [dp(:)] derivative in liquid water matric pot w.r.t. the total water matric pot (-)
 dPsiLiq_dTemp                => deriv_data%var(iLookDERIV%dPsiLiq_dTemp   )%dat                 ,&  ! intent(in):  [dp(:)] derivative in the liquid water matric potential w.r.t. temperature
 mLayerdTheta_dTk             => deriv_data%var(iLookDERIV%mLayerdTheta_dTk)%dat                 ,&  ! intent(in):  [dp(:)] derivative of volumetric liquid water content w.r.t. temperature
 dTheta_dTkCanopy             => deriv_data%var(iLookDERIV%dTheta_dTkCanopy)%dat(1)              ,&  ! intent(in):  [dp]    derivative of volumetric liquid water content w.r.t. temperature

 ! number of flux calls
 numFluxCalls                 => diag_data%var(iLookDIAG%numFluxCalls)%dat(1)                    ,&  ! intent(out): [dp] number of flux calls (-)

 ! net fluxes over the vegetation domain
 scalarCanairNetNrgFlux       => flux_data%var(iLookFLUX%scalarCanairNetNrgFlux)%dat(1)          ,&  ! intent(out): [dp] net energy flux for the canopy air space        (W m-2)
 scalarCanopyNetNrgFlux       => flux_data%var(iLookFLUX%scalarCanopyNetNrgFlux)%dat(1)          ,&  ! intent(out): [dp] net energy flux for the vegetation canopy       (W m-2)
 scalarGroundNetNrgFlux       => flux_data%var(iLookFLUX%scalarGroundNetNrgFlux)%dat(1)          ,&  ! intent(out): [dp] net energy flux for the ground surface          (W m-2)
 scalarCanopyNetLiqFlux       => flux_data%var(iLookFLUX%scalarCanopyNetLiqFlux)%dat(1)          ,&  ! intent(out): [dp] net liquid water flux for the vegetation canopy (kg m-2 s-1)

 ! net fluxes over the snow+soil domain
 mLayerNrgFlux                => flux_data%var(iLookFLUX%mLayerNrgFlux)%dat                      ,&  ! intent(out): [dp] net energy flux for each layer within the snow+soil domain (J m-3 s-1)
 mLayerLiqFluxSnow            => flux_data%var(iLookFLUX%mLayerLiqFluxSnow)%dat                  ,&  ! intent(out): [dp] net liquid water flux for each snow layer (s-1)
 mLayerLiqFluxSoil            => flux_data%var(iLookFLUX%mLayerLiqFluxSoil)%dat                  ,&  ! intent(out): [dp] net liquid water flux for each soil layer (s-1)

 ! evaporative fluxes
 scalarCanopyTranspiration    => flux_data%var(iLookFLUX%scalarCanopyTranspiration)%dat(1)       ,&  ! intent(out): [dp]    canopy transpiration (kg m-2 s-1)
 scalarCanopyEvaporation      => flux_data%var(iLookFLUX%scalarCanopyEvaporation)%dat(1)         ,&  ! intent(out): [dp]    canopy evaporation/condensation (kg m-2 s-1)
 scalarGroundEvaporation      => flux_data%var(iLookFLUX%scalarGroundEvaporation)%dat(1)         ,&  ! intent(out): [dp]    ground evaporation/condensation -- below canopy or non-vegetated (kg m-2 s-1)
 mLayerTranspire              => flux_data%var(iLookFLUX%mLayerTranspire)%dat                    ,&  ! intent(out): [dp(:)] transpiration loss from each soil layer (m s-1)

 ! fluxes for the snow+soil domain
 iLayerNrgFlux                => flux_data%var(iLookFLUX%iLayerNrgFlux)%dat                      ,&  ! intent(out): [dp(0:)] vertical energy flux at the interface of snow and soil layers
 iLayerLiqFluxSnow            => flux_data%var(iLookFLUX%iLayerLiqFluxSnow)%dat                  ,&  ! intent(out): [dp(0:)] vertical liquid water flux at snow layer interfaces (-)
 iLayerLiqFluxSoil            => flux_data%var(iLookFLUX%iLayerLiqFluxSoil)%dat                  ,&  ! intent(out): [dp(0:)] vertical liquid water flux at soil layer interfaces (-)
 mLayerHydCond                => flux_data%var(iLookFLUX%mLayerHydCond)%dat                      ,&  ! intent(out): [dp(:)]  hydraulic conductivity in each soil layer (m s-1)
 mLayerBaseflow               => flux_data%var(iLookFLUX%mLayerBaseflow)%dat                     ,&  ! intent(out): [dp(:)]  baseflow from each soil layer (m s-1)
 scalarSnowDrainage           => flux_data%var(iLookFLUX%scalarSnowDrainage)%dat(1)              ,&  ! intent(out): [dp]     drainage from the snow profile (m s-1)
 scalarSoilDrainage           => flux_data%var(iLookFLUX%scalarSoilDrainage)%dat(1)              ,&  ! intent(out): [dp]     drainage from the soil profile (m s-1)
 scalarSoilBaseflow           => flux_data%var(iLookFLUX%scalarSoilBaseflow)%dat(1)              ,&  ! intent(out): [dp]     total baseflow from the soil profile (m s-1)

 ! infiltration
 scalarInfilArea              => diag_data%var(iLookDIAG%scalarInfilArea   )%dat(1)              ,&  ! intent(out): [dp] fraction of unfrozen area where water can infiltrate (-)
 scalarFrozenArea             => diag_data%var(iLookDIAG%scalarFrozenArea  )%dat(1)              ,&  ! intent(out): [dp] fraction of area that is considered impermeable due to soil ice (-)
 scalarSoilControl            => diag_data%var(iLookDIAG%scalarSoilControl )%dat(1)              ,&  ! intent(out): [dp] soil control on infiltration, zero or one
 scalarMaxInfilRate           => flux_data%var(iLookFLUX%scalarMaxInfilRate)%dat(1)              ,&  ! intent(out): [dp] maximum infiltration rate (m s-1)
 scalarInfiltration           => flux_data%var(iLookFLUX%scalarInfiltration)%dat(1)              ,&  ! intent(out): [dp] infiltration of water into the soil profile (m s-1)

 ! boundary fluxes in the soil domain
 scalarThroughfallRain        => flux_data%var(iLookFLUX%scalarThroughfallRain)%dat(1)           ,&  ! intent(out): [dp] rain that reaches the ground without ever touching the canopy (kg m-2 s-1)
 scalarCanopyLiqDrainage      => flux_data%var(iLookFLUX%scalarCanopyLiqDrainage)%dat(1)         ,&  ! intent(out): [dp] drainage of liquid water from the vegetation canopy (kg m-2 s-1)
 scalarRainPlusMelt           => flux_data%var(iLookFLUX%scalarRainPlusMelt)%dat(1)              ,&  ! intent(out): [dp] rain plus melt (m s-1)
 scalarSurfaceRunoff          => flux_data%var(iLookFLUX%scalarSurfaceRunoff)%dat(1)             ,&  ! intent(out): [dp] surface runoff (m s-1)
 scalarExfiltration           => flux_data%var(iLookFLUX%scalarExfiltration)%dat(1)              ,&  ! intent(out): [dp] exfiltration from the soil profile (m s-1)
 mLayerColumnOutflow          => flux_data%var(iLookFLUX%mLayerColumnOutflow)%dat                ,&  ! intent(out): [dp(:)] column outflow from each soil layer (m3 s-1)

 ! fluxes for the aquifer
 scalarAquiferTranspire       => flux_data%var(iLookFLUX%scalarAquiferTranspire)%dat(1)          ,&  ! intent(out): [dp] transpiration loss from the aquifer (m s-1
 scalarAquiferRecharge        => flux_data%var(iLookFLUX%scalarAquiferRecharge)%dat(1)           ,&  ! intent(out): [dp] recharge to the aquifer (m s-1)
 scalarAquiferBaseflow        => flux_data%var(iLookFLUX%scalarAquiferBaseflow)%dat(1)           ,&  ! intent(out): [dp] total baseflow from the aquifer (m s-1)

 ! total runoff
 scalarTotalRunoff            => flux_data%var(iLookFLUX%scalarTotalRunoff)%dat(1)               ,&  ! intent(out): [dp] total runoff (m s-1)

 ! derivatives in net vegetation energy fluxes w.r.t. relevant state variables
 dCanairNetFlux_dCanairTemp   => deriv_data%var(iLookDERIV%dCanairNetFlux_dCanairTemp  )%dat(1)  ,&  ! intent(out): [dp] derivative in net canopy air space flux w.r.t. canopy air temperature
 dCanairNetFlux_dCanopyTemp   => deriv_data%var(iLookDERIV%dCanairNetFlux_dCanopyTemp  )%dat(1)  ,&  ! intent(out): [dp] derivative in net canopy air space flux w.r.t. canopy temperature
 dCanairNetFlux_dGroundTemp   => deriv_data%var(iLookDERIV%dCanairNetFlux_dGroundTemp  )%dat(1)  ,&  ! intent(out): [dp] derivative in net canopy air space flux w.r.t. ground temperature
 dCanopyNetFlux_dCanairTemp   => deriv_data%var(iLookDERIV%dCanopyNetFlux_dCanairTemp  )%dat(1)  ,&  ! intent(out): [dp] derivative in net canopy flux w.r.t. canopy air temperature
 dCanopyNetFlux_dCanopyTemp   => deriv_data%var(iLookDERIV%dCanopyNetFlux_dCanopyTemp  )%dat(1)  ,&  ! intent(out): [dp] derivative in net canopy flux w.r.t. canopy temperature
 dCanopyNetFlux_dGroundTemp   => deriv_data%var(iLookDERIV%dCanopyNetFlux_dGroundTemp  )%dat(1)  ,&  ! intent(out): [dp] derivative in net canopy flux w.r.t. ground temperature
 dCanopyNetFlux_dCanLiq       => deriv_data%var(iLookDERIV%dCanopyNetFlux_dCanLiq      )%dat(1)  ,&  ! intent(out): [dp] derivative in net canopy fluxes w.r.t. canopy liquid water content
 dGroundNetFlux_dCanairTemp   => deriv_data%var(iLookDERIV%dGroundNetFlux_dCanairTemp  )%dat(1)  ,&  ! intent(out): [dp] derivative in net ground flux w.r.t. canopy air temperature
 dGroundNetFlux_dCanopyTemp   => deriv_data%var(iLookDERIV%dGroundNetFlux_dCanopyTemp  )%dat(1)  ,&  ! intent(out): [dp] derivative in net ground flux w.r.t. canopy temperature
 dGroundNetFlux_dGroundTemp   => deriv_data%var(iLookDERIV%dGroundNetFlux_dGroundTemp  )%dat(1)  ,&  ! intent(out): [dp] derivative in net ground flux w.r.t. ground temperature
 dGroundNetFlux_dCanLiq       => deriv_data%var(iLookDERIV%dGroundNetFlux_dCanLiq      )%dat(1)  ,&  ! intent(out): [dp] derivative in net ground fluxes w.r.t. canopy liquid water content

 ! derivatives in evaporative fluxes w.r.t. relevant state variables
 dCanopyEvaporation_dTCanair  => deriv_data%var(iLookDERIV%dCanopyEvaporation_dTCanair )%dat(1)  ,&  ! intent(out): [dp] derivative in canopy evaporation w.r.t. canopy air temperature
 dCanopyEvaporation_dTCanopy  => deriv_data%var(iLookDERIV%dCanopyEvaporation_dTCanopy )%dat(1)  ,&  ! intent(out): [dp] derivative in canopy evaporation w.r.t. canopy temperature
 dCanopyEvaporation_dTGround  => deriv_data%var(iLookDERIV%dCanopyEvaporation_dTGround )%dat(1)  ,&  ! intent(out): [dp] derivative in canopy evaporation w.r.t. ground temperature
 dCanopyEvaporation_dCanLiq   => deriv_data%var(iLookDERIV%dCanopyEvaporation_dCanLiq  )%dat(1)  ,&  ! intent(out): [dp] derivative in canopy evaporation w.r.t. canopy liquid water content
 dGroundEvaporation_dTCanair  => deriv_data%var(iLookDERIV%dGroundEvaporation_dTCanair )%dat(1)  ,&  ! intent(out): [dp] derivative in ground evaporation w.r.t. canopy air temperature
 dGroundEvaporation_dTCanopy  => deriv_data%var(iLookDERIV%dGroundEvaporation_dTCanopy )%dat(1)  ,&  ! intent(out): [dp] derivative in ground evaporation w.r.t. canopy temperature
 dGroundEvaporation_dTGround  => deriv_data%var(iLookDERIV%dGroundEvaporation_dTGround )%dat(1)  ,&  ! intent(out): [dp] derivative in ground evaporation w.r.t. ground temperature
 dGroundEvaporation_dCanLiq   => deriv_data%var(iLookDERIV%dGroundEvaporation_dCanLiq  )%dat(1)  ,&  ! intent(out): [dp] derivative in ground evaporation w.r.t. canopy liquid water content

 ! derivatives in canopy water w.r.t canopy temperature
 dCanLiq_dTcanopy             => deriv_data%var(iLookDERIV%dCanLiq_dTcanopy            )%dat(1)  ,&  ! intent(out): [dp] derivative of canopy liquid storage w.r.t. temperature

 ! derivatives in canopy liquid fluxes w.r.t. canopy water
 scalarCanopyLiqDeriv         => deriv_data%var(iLookDERIV%scalarCanopyLiqDeriv        )%dat(1)  ,&  ! intent(out): [dp] derivative in (throughfall + drainage) w.r.t. canopy liquid water
 scalarThroughfallRainDeriv   => deriv_data%var(iLookDERIV%scalarThroughfallRainDeriv  )%dat(1)  ,&  ! intent(out): [dp] derivative in throughfall w.r.t. canopy liquid water
 scalarCanopyLiqDrainageDeriv => deriv_data%var(iLookDERIV%scalarCanopyLiqDrainageDeriv)%dat(1)  ,&  ! intent(out): [dp] derivative in canopy drainage w.r.t. canopy liquid water

 ! derivatives in energy fluxes at the interface of snow+soil layers w.r.t. temperature in layers above and below
 dNrgFlux_dTempAbove          => deriv_data%var(iLookDERIV%dNrgFlux_dTempAbove         )%dat     ,&  ! intent(out): [dp(:)] derivatives in the flux w.r.t. temperature in the layer above
 dNrgFlux_dTempBelow          => deriv_data%var(iLookDERIV%dNrgFlux_dTempBelow         )%dat     ,&  ! intent(out): [dp(:)] derivatives in the flux w.r.t. temperature in the layer below

 ! derivative in liquid water fluxes at the interface of snow layers w.r.t. volumetric liquid water content in the layer above
 iLayerLiqFluxSnowDeriv       => deriv_data%var(iLookDERIV%iLayerLiqFluxSnowDeriv      )%dat     ,&  ! intent(out): [dp(:)] derivative in vertical liquid water flux at layer interfaces

 ! derivative in liquid water fluxes for the soil domain w.r.t hydrology state variables
 dVolTot_dPsi0                => deriv_data%var(iLookDERIV%dVolTot_dPsi0               )%dat     ,&  ! intent(out): [dp(:)] derivative in total water content w.r.t. total water matric potential
 dq_dHydStateAbove            => deriv_data%var(iLookDERIV%dq_dHydStateAbove           )%dat     ,&  ! intent(out): [dp(:)] change in flux at layer interfaces w.r.t. states in the layer above
 dq_dHydStateBelow            => deriv_data%var(iLookDERIV%dq_dHydStateBelow           )%dat     ,&  ! intent(out): [dp(:)] change in flux at layer interfaces w.r.t. states in the layer below
 mLayerdTheta_dPsi            => deriv_data%var(iLookDERIV%mLayerdTheta_dPsi           )%dat     ,&  ! intent(out): [dp(:)] derivative in the soil water characteristic w.r.t. psi
 mLayerdPsi_dTheta            => deriv_data%var(iLookDERIV%mLayerdPsi_dTheta           )%dat     ,&  ! intent(out): [dp(:)] derivative in the soil water characteristic w.r.t. theta
 dCompress_dPsi               => deriv_data%var(iLookDERIV%dCompress_dPsi              )%dat     ,&  ! intent(out): [dp(:)] derivative in compressibility w.r.t matric head

 ! derivative in baseflow flux w.r.t. aquifer storage
 dBaseflow_dAquifer           => deriv_data%var(iLookDERIV%dBaseflow_dAquifer          )%dat(1)  ,&  ! intent(out): [dp(:)] erivative in baseflow flux w.r.t. aquifer storage (s-1)

 ! derivative in liquid water fluxes for the soil domain w.r.t energy state variables
 dq_dNrgStateAbove            => deriv_data%var(iLookDERIV%dq_dNrgStateAbove           )%dat     ,&  ! intent(out): [dp(:)] change in flux at layer interfaces w.r.t. states in the layer above
 dq_dNrgStateBelow            => deriv_data%var(iLookDERIV%dq_dNrgStateBelow           )%dat      &  ! intent(out): [dp(:)] change in flux at layer interfaces w.r.t. states in the layer below

 )  ! association to data in structures

 ! *****
 ! * PRELIMINARIES...
 ! ******************

 !print*, '***** nSnowSoilNrg, nSnowOnlyNrg, nSoilOnlyNrg, nSnowSoilHyd, nSnowOnlyHyd, nSoilOnlyHyd = ', &
 !               nSnowSoilNrg, nSnowOnlyNrg, nSoilOnlyNrg, nSnowSoilHyd, nSnowOnlyHyd, nSoilOnlyHyd

 ! increment the number of flux calls
 numFluxCalls = numFluxCalls+1

 ! modify the groundwater representation for this single-column implementation
 select case(ixSpatialGroundwater)
  case(singleBasin); local_ixGroundwater = noExplicit    ! force no explicit representation of groundwater at the local scale
  case(localColumn); local_ixGroundwater = ixGroundwater ! go with the specified decision
  case default; err=20; message=trim(message)//'unable to identify spatial representation of groundwater'; return
 end select ! (modify the groundwater representation for this single-column implementation)

 ! initialize liquid water fluxes throughout the snow and soil domains
 ! NOTE: used in the energy routines, which is called before the hydrology routines
 if(firstFluxCall)then
  if(nSnow > 0) iLayerLiqFluxSnow(0:nSnow) = 0._dp
                iLayerLiqFluxSoil(0:nSoil) = 0._dp
 end if

 ! *****
 ! * CALCULATE ENERGY FLUXES OVER VEGETATION...
 ! *********************************************

 ! identify the need to calculate the energy flux over vegetation
 doVegNrgFlux = (ixCasNrg/=integerMissing .or. ixVegNrg/=integerMissing .or. ixTopNrg/=integerMissing)

 ! check if there is a need to calculate the energy fluxes over vegetation
 if(doVegNrgFlux)then

  ! derivative in canopy liquid storage w.r.t. canopy temperature
  dCanLiq_dTcanopy = dTheta_dTkCanopy*iden_water*canopyDepth  ! kg m-2 K-1

  ! calculate the energy fluxes over vegetation
  call vegNrgFlux(&
                  ! input: model control
                  firstSubStep,                           & ! intent(in): flag to indicate if we are processing the first sub-step
                  firstFluxCall,                          & ! intent(in): flag to indicate if we are processing the first flux call
                  computeVegFlux,                         & ! intent(in): flag to indicate if we need to compute fluxes over vegetation
                  ! input: model state variables
                  upperBoundTemp,                         & ! intent(in): temperature of the upper boundary (K) --> NOTE: use air temperature
                  scalarCanairTempTrial,                  & ! intent(in): trial value of the canopy air space temperature (K)
                  scalarCanopyTempTrial,                  & ! intent(in): trial value of canopy temperature (K)
                  mLayerTempTrial(1),                     & ! intent(in): trial value of ground temperature (K)
                  scalarCanopyIceTrial,                   & ! intent(in): trial value of mass of ice on the vegetation canopy (kg m-2)
                  scalarCanopyLiqTrial,                   & ! intent(in): trial value of mass of liquid water on the vegetation canopy (kg m-2)
                  ! input: model derivatives
                  dCanLiq_dTcanopy,                       & ! intent(in): derivative in canopy liquid storage w.r.t. canopy temperature (kg m-2 K-1)
                  ! input/output: data structures
                  type_data,                              & ! intent(in):    type of vegetation and soil
                  forc_data,                              & ! intent(in):    model forcing data
                  mpar_data,                              & ! intent(in):    model parameters
                  indx_data,                              & ! intent(in):    index data
                  prog_data,                              & ! intent(in):    model prognostic variables for a local HRU
                  diag_data,                              & ! intent(inout): model diagnostic variables for a local HRU
                  flux_data,                              & ! intent(inout): model fluxes for a local HRU
                  bvar_data,                              & ! intent(in):    model variables for the local basin
                  model_decisions,                        & ! intent(in):    model decisions
                  ! output: liquid water fluxes associated with evaporation/transpiration
                  scalarCanopyTranspiration,              & ! intent(out): canopy transpiration (kg m-2 s-1)
                  scalarCanopyEvaporation,                & ! intent(out): canopy evaporation/condensation (kg m-2 s-1)
                  scalarGroundEvaporation,                & ! intent(out): ground evaporation/condensation -- below canopy or non-vegetated (kg m-2 s-1)
                  ! output: fluxes
                  scalarCanairNetNrgFlux,                 & ! intent(out): net energy flux for the canopy air space (W m-2)
                  scalarCanopyNetNrgFlux,                 & ! intent(out): net energy flux for the vegetation canopy (W m-2)
                  scalarGroundNetNrgFlux,                 & ! intent(out): net energy flux for the ground surface (W m-2)
                  ! output: flux derivatives
                  dCanairNetFlux_dCanairTemp,             & ! intent(out): derivative in net canopy air space flux w.r.t. canopy air temperature (W m-2 K-1)
                  dCanairNetFlux_dCanopyTemp,             & ! intent(out): derivative in net canopy air space flux w.r.t. canopy temperature (W m-2 K-1)
                  dCanairNetFlux_dGroundTemp,             & ! intent(out): derivative in net canopy air space flux w.r.t. ground temperature (W m-2 K-1)
                  dCanopyNetFlux_dCanairTemp,             & ! intent(out): derivative in net canopy flux w.r.t. canopy air temperature (W m-2 K-1)
                  dCanopyNetFlux_dCanopyTemp,             & ! intent(out): derivative in net canopy flux w.r.t. canopy temperature (W m-2 K-1)
                  dCanopyNetFlux_dGroundTemp,             & ! intent(out): derivative in net canopy flux w.r.t. ground temperature (W m-2 K-1)
                  dGroundNetFlux_dCanairTemp,             & ! intent(out): derivative in net ground flux w.r.t. canopy air temperature (W m-2 K-1)
                  dGroundNetFlux_dCanopyTemp,             & ! intent(out): derivative in net ground flux w.r.t. canopy temperature (W m-2 K-1)
                  dGroundNetFlux_dGroundTemp,             & ! intent(out): derivative in net ground flux w.r.t. ground temperature (W m-2 K-1)
                  ! output: liquid water flux derivarives (canopy evap)
                  dCanopyEvaporation_dCanLiq,             & ! intent(out): derivative in canopy evaporation w.r.t. canopy liquid water content (s-1)
                  dCanopyEvaporation_dTCanair,            & ! intent(out): derivative in canopy evaporation w.r.t. canopy air temperature (kg m-2 s-1 K-1)
                  dCanopyEvaporation_dTCanopy,            & ! intent(out): derivative in canopy evaporation w.r.t. canopy temperature (kg m-2 s-1 K-1)
                  dCanopyEvaporation_dTGround,            & ! intent(out): derivative in canopy evaporation w.r.t. ground temperature (kg m-2 s-1 K-1)
                  ! output: liquid water flux derivarives (ground evap)
                  dGroundEvaporation_dCanLiq,             & ! intent(out): derivative in ground evaporation w.r.t. canopy liquid water content (s-1)
                  dGroundEvaporation_dTCanair,            & ! intent(out): derivative in ground evaporation w.r.t. canopy air temperature (kg m-2 s-1 K-1)
                  dGroundEvaporation_dTCanopy,            & ! intent(out): derivative in ground evaporation w.r.t. canopy temperature (kg m-2 s-1 K-1)
                  dGroundEvaporation_dTGround,            & ! intent(out): derivative in ground evaporation w.r.t. ground temperature (kg m-2 s-1 K-1)
                  ! output: cross derivative terms
                  dCanopyNetFlux_dCanLiq,                 & ! intent(out): derivative in net canopy fluxes w.r.t. canopy liquid water content (J kg-1 s-1)
                  dGroundNetFlux_dCanLiq,                 & ! intent(out): derivative in net ground fluxes w.r.t. canopy liquid water content (J kg-1 s-1)
                  ! output: error control
                  err,cmessage)                             ! intent(out): error control
  if(err/=0)then; message=trim(message)//trim(cmessage); return; endif  ! (check for errors)

  ! check fluxes
  if(globalPrintFlag)then
   print*, '**'
   write(*,'(a,1x,10(f30.20))') 'canopyDepth           = ',  canopyDepth
   write(*,'(a,1x,10(f30.20))') 'mLayerDepth(1:2)      = ',  mLayerDepth(1:2)
   write(*,'(a,1x,10(f30.20))') 'scalarCanairTempTrial = ',  scalarCanairTempTrial   ! trial value of the canopy air space temperature (K)
   write(*,'(a,1x,10(f30.20))') 'scalarCanopyTempTrial = ',  scalarCanopyTempTrial   ! trial value of canopy temperature (K)
   write(*,'(a,1x,10(f30.20))') 'mLayerTempTrial(1:2)  = ',  mLayerTempTrial(1:2)    ! trial value of ground temperature (K)
   write(*,'(a,1x,10(f30.20))') 'scalarCanairNetNrgFlux = ', scalarCanairNetNrgFlux
   write(*,'(a,1x,10(f30.20))') 'scalarCanopyNetNrgFlux = ', scalarCanopyNetNrgFlux
   write(*,'(a,1x,10(f30.20))') 'scalarGroundNetNrgFlux = ', scalarGroundNetNrgFlux
   write(*,'(a,1x,10(f30.20))') 'dGroundNetFlux_dGroundTemp = ', dGroundNetFlux_dGroundTemp
  endif ! if checking fluxes

 endif ! if calculating the energy fluxes over vegetation

 ! *****
 ! * CALCULATE ENERGY FLUXES THROUGH THE SNOW-SOIL DOMAIN...
 ! **********************************************************

 ! check the need to compute energy fluxes throughout the snow+soil domain
 if(nSnowSoilNrg>0)then

  ! calculate energy fluxes at layer interfaces through the snow and soil domain
  call ssdNrgFlux(&
                  ! input: model control
                  (scalarSolution .and. .not.firstFluxCall), & ! intent(in): flag to indicate the scalar solution
                  ! input: fluxes and derivatives at the upper boundary
                  scalarGroundNetNrgFlux,                    & ! intent(in): total flux at the ground surface (W m-2)
                  dGroundNetFlux_dGroundTemp,                & ! intent(in): derivative in total ground surface flux w.r.t. ground temperature (W m-2 K-1)
                  ! input: liquid water fluxes throughout the snow and soil domains
                  iLayerLiqFluxSnow,                         & ! intent(in): liquid flux at the interface of each snow layer (m s-1)
                  iLayerLiqFluxSoil,                         & ! intent(in): liquid flux at the interface of each soil layer (m s-1)
                  ! input: trial value of model state variabes
                  mLayerTempTrial,                           & ! intent(in): trial temperature at the current iteration (K)
                  ! input-output: data structures
                  mpar_data,                                 & ! intent(in):    model parameters
                  indx_data,                                 & ! intent(in):    model indices
                  prog_data,                                 & ! intent(in):    model prognostic variables for a local HRU
                  diag_data,                                 & ! intent(in):    model diagnostic variables for a local HRU
                  flux_data,                                 & ! intent(inout): model fluxes for a local HRU
                  ! output: fluxes and derivatives at all layer interfaces
                  iLayerNrgFlux,                             & ! intent(out): energy flux at the layer interfaces (W m-2)
                  dNrgFlux_dTempAbove,                       & ! intent(out): derivatives in the flux w.r.t. temperature in the layer above (W m-2 K-1)
                  dNrgFlux_dTempBelow,                       & ! intent(out): derivatives in the flux w.r.t. temperature in the layer below (W m-2 K-1)
                  ! output: error control
                  err,cmessage)                                ! intent(out): error control
  if(err/=0)then; message=trim(message)//trim(cmessage); return; endif

  ! calculate net energy fluxes for each snow and soil layer (J m-3 s-1)
  do iLayer=1,nLayers
   mLayerNrgFlux(iLayer) = -(iLayerNrgFlux(iLayer) - iLayerNrgFlux(iLayer-1))/mLayerDepth(iLayer)
   if(globalPrintFlag)then
    if(iLayer < 10) write(*,'(a,1x,i4,1x,10(f25.15,1x))') 'iLayer, iLayerNrgFlux(iLayer-1:iLayer), mLayerNrgFlux(iLayer)   = ', iLayer, iLayerNrgFlux(iLayer-1:iLayer), mLayerNrgFlux(iLayer)
   endif
  end do

 endif  ! if computing energy fluxes throughout the snow+soil domain


 ! *****
 ! * CALCULATE THE LIQUID FLUX THROUGH VEGETATION...
 ! **************************************************

 ! check the need to compute the liquid water fluxes through vegetation
 if(ixVegHyd/=integerMissing)then

  ! calculate liquid water fluxes through vegetation
  call vegLiqFlux(&
                  ! input
                  computeVegFlux,                         & ! intent(in): flag to denote if computing energy flux over vegetation
                  scalarCanopyLiqTrial,                   & ! intent(in): trial mass of liquid water on the vegetation canopy at the current iteration (kg m-2)
                  scalarRainfall,                         & ! intent(in): rainfall rate (kg m-2 s-1)
                  ! input-output: data structures
                  mpar_data,                              & ! intent(in): model parameters
                  diag_data,                              & ! intent(in): local HRU diagnostic model variables
                  ! output
                  scalarThroughfallRain,                  & ! intent(out): rain that reaches the ground without ever touching the canopy (kg m-2 s-1)
                  scalarCanopyLiqDrainage,                & ! intent(out): drainage of liquid water from the vegetation canopy (kg m-2 s-1)
                  scalarThroughfallRainDeriv,             & ! intent(out): derivative in throughfall w.r.t. canopy liquid water (s-1)
                  scalarCanopyLiqDrainageDeriv,           & ! intent(out): derivative in canopy drainage w.r.t. canopy liquid water (s-1)
                  err,cmessage)                             ! intent(out): error control
  if(err/=0)then; message=trim(message)//trim(cmessage); return; endif

  ! calculate the net liquid water flux for the vegetation canopy
  scalarCanopyNetLiqFlux = scalarRainfall + scalarCanopyEvaporation - scalarThroughfallRain - scalarCanopyLiqDrainage

  ! calculate the total derivative in the downward liquid flux
  scalarCanopyLiqDeriv   = scalarThroughfallRainDeriv + scalarCanopyLiqDrainageDeriv

  ! test
  if(globalPrintFlag)then
   print*, '**'
   print*, 'scalarRainfall          = ', scalarRainfall
   print*, 'scalarThroughfallRain   = ', scalarThroughfallRain
   print*, 'scalarCanopyEvaporation = ', scalarCanopyEvaporation
   print*, 'scalarCanopyLiqDrainage = ', scalarCanopyLiqDrainage
   print*, 'scalarCanopyNetLiqFlux  = ', scalarCanopyNetLiqFlux
   print*, 'scalarCanopyLiqTrial    = ', scalarCanopyLiqTrial
  endif

 endif  ! computing the liquid water fluxes through vegetation

 ! *****
 ! * CALCULATE THE LIQUID FLUX THROUGH SNOW...
 ! ********************************************

 ! check the need to compute liquid water fluxes through snow
 if(nSnowOnlyHyd>0)then

  ! compute liquid fluxes through snow
  call snowLiqFlx(&
                  ! input: model control
                  nSnow,                                     & ! intent(in): number of snow layers
                  firstFluxCall,                             & ! intent(in): the first flux call (compute variables that are constant over the iterations)
                  (scalarSolution .and. .not.firstFluxCall), & ! intent(in): flag to indicate the scalar solution
                  ! input: forcing for the snow domain
                  scalarThroughfallRain,                     & ! intent(in): rain that reaches the snow surface without ever touching vegetation (kg m-2 s-1)
                  scalarCanopyLiqDrainage,                   & ! intent(in): liquid drainage from the vegetation canopy (kg m-2 s-1)
                  ! input: model state vector
                  mLayerVolFracLiqTrial(1:nSnow),            & ! intent(in): trial value of volumetric fraction of liquid water at the current iteration (-)
                  ! input-output: data structures
                  indx_data,                                 & ! intent(in):    model indices
                  mpar_data,                                 & ! intent(in):    model parameters
                  prog_data,                                 & ! intent(in):    model prognostic variables for a local HRU
                  diag_data,                                 & ! intent(inout): model diagnostic variables for a local HRU
                  ! output: fluxes and derivatives
                  iLayerLiqFluxSnow(0:nSnow),                & ! intent(inout): vertical liquid water flux at layer interfaces (m s-1)
                  iLayerLiqFluxSnowDeriv(0:nSnow),           & ! intent(inout): derivative in vertical liquid water flux at layer interfaces (m s-1)
                  ! output: error control
                  err,cmessage)                                ! intent(out):   error control
  if(err/=0)then; message=trim(message)//trim(cmessage); return; endif

  ! define forcing for the soil domain
  scalarRainPlusMelt = iLayerLiqFluxSnow(nSnow)    ! drainage from the base of the snowpack

  ! calculate net liquid water fluxes for each soil layer (s-1)
  do iLayer=1,nSnow
   mLayerLiqFluxSnow(iLayer) = -(iLayerLiqFluxSnow(iLayer) - iLayerLiqFluxSnow(iLayer-1))/mLayerDepth(iLayer)
   !write(*,'(a,1x,i4,1x,2(f16.10,1x))')  'iLayer, mLayerLiqFluxSnow(iLayer), iLayerLiqFluxSnow(iLayer-1) = ', &
   !                                       iLayer, mLayerLiqFluxSnow(iLayer), iLayerLiqFluxSnow(iLayer-1)
  end do

  ! compute drainage from the soil zone (needed for mass balance checks)
  scalarSnowDrainage = iLayerLiqFluxSnow(nSnow)

 else

  ! define forcing for the soil domain for the case of no snow layers
  ! NOTE: in case where nSnowOnlyHyd==0 AND snow layers exist, then scalarRainPlusMelt is taken from the previous flux evaluation
  if(nSnow==0)then
   scalarRainPlusMelt = (scalarThroughfallRain + scalarCanopyLiqDrainage)/iden_water &  ! liquid flux from the canopy (m s-1)
                         + drainageMeltPond/iden_water  ! melt of the snow without a layer (m s-1)
  endif  ! if no snow layers

 endif

 ! *****
 ! * CALCULATE THE LIQUID FLUX THROUGH SOIL...
 ! ********************************************

 ! check the need to calculate the liquid flux through soil
 if(nSoilOnlyHyd>0)then

  ! calculate the liquid flux through soil
  call soilLiqFlx(&
                  ! input: model control
                  nSoil,                                     & ! intent(in):    number of soil layers
                  firstSplitOper,                            & ! intent(in):    flag indicating first flux call in a splitting operation
                  (scalarSolution .and. .not.firstFluxCall), & ! intent(in):    flag to indicate the scalar solution
                  .true.,                                    & ! intent(in):    flag indicating if derivatives are desired
                  ! input: trial state variables
                  mLayerTempTrial(nSnow+1:nLayers),          & ! intent(in):    trial temperature at the current iteration (K)
                  mLayerMatricHeadLiqTrial(1:nSoil),         & ! intent(in):    liquid water matric potential (m)
                  mLayerVolFracLiqTrial(nSnow+1:nLayers),    & ! intent(in):    volumetric fraction of liquid water (-)
                  mLayerVolFracIceTrial(nSnow+1:nLayers),    & ! intent(in):    volumetric fraction of ice (-)
                  ! input: pre-computed deriavatives
                  mLayerdTheta_dTk(nSnow+1:nLayers),         & ! intent(in):    derivative in volumetric liquid water content w.r.t. temperature (K-1)
                  dPsiLiq_dTemp(1:nSoil),                    & ! intent(in):    derivative in liquid water matric potential w.r.t. temperature (m K-1)
                  ! input: fluxes
                  scalarCanopyTranspiration,                 & ! intent(in):    canopy transpiration (kg m-2 s-1)
                  scalarGroundEvaporation,                   & ! intent(in):    ground evaporation (kg m-2 s-1)
                  scalarRainPlusMelt,                        & ! intent(in):    rain plus melt (m s-1)
                  ! input-output: data structures
                  mpar_data,                                 & ! intent(in):    model parameters
                  indx_data,                                 & ! intent(in):    model indices
                  prog_data,                                 & ! intent(inout): model prognostic variables for a local HRU
                  diag_data,                                 & ! intent(inout): model diagnostic variables for a local HRU
                  flux_data,                                 & ! intent(inout): model fluxes for a local HRU
                  ! output: diagnostic variables for surface runoff
                  scalarMaxInfilRate,                        & ! intent(inout): maximum infiltration rate (m s-1)
                  scalarInfilArea,                           & ! intent(inout): fraction of unfrozen area where water can infiltrate (-)
                  scalarFrozenArea,                          & ! intent(inout): fraction of area that is considered impermeable due to soil ice (-)
                  scalarSurfaceRunoff,                       & ! intent(inout): surface runoff (m s-1)
                  ! output: diagnostic variables for model layers
                  mLayerdTheta_dPsi,                         & ! intent(inout): derivative in the soil water characteristic w.r.t. psi (m-1)
                  mLayerdPsi_dTheta,                         & ! intent(inout): derivative in the soil water characteristic w.r.t. theta (m)
                  dHydCond_dMatric,                          & ! intent(inout): derivative in hydraulic conductivity w.r.t matric head (s-1)
                  ! output: fluxes
                  scalarInfiltration,                        & ! intent(inout): surface infiltration rate (m s-1) -- controls on infiltration only computed for iter==1
                  iLayerLiqFluxSoil,                         & ! intent(inout): liquid fluxes at layer interfaces (m s-1)
                  mLayerTranspire,                           & ! intent(inout): transpiration loss from each soil layer (m s-1)
                  mLayerHydCond,                             & ! intent(inout): hydraulic conductivity in each layer (m s-1)
                  ! output: derivatives in fluxes w.r.t. state variables -- matric head or volumetric lquid water -- in the layer above and layer below (m s-1 or s-1)
                  dq_dHydStateAbove,                         & ! intent(inout): derivatives in the flux w.r.t. matric head in the layer above (s-1)
                  dq_dHydStateBelow,                         & ! intent(inout): derivatives in the flux w.r.t. matric head in the layer below (s-1)
                  ! output: derivatives in fluxes w.r.t. energy state variables -- now just temperature -- in the layer above and layer below (m s-1 K-1)
                  dq_dNrgStateAbove,                         & ! intent(inout): derivatives in the flux w.r.t. temperature in the layer above (m s-1 K-1)
                  dq_dNrgStateBelow,                         & ! intent(inout): derivatives in the flux w.r.t. temperature in the layer below (m s-1 K-1)
                  ! output: error control
                  err,cmessage)                                ! intent(out): error control
  if(err/=0)then; message=trim(message)//trim(cmessage); return; endif

  ! calculate net liquid water fluxes for each soil layer (s-1)
  do iLayer=1,nSoil
   mLayerLiqFluxSoil(iLayer) = -(iLayerLiqFluxSoil(iLayer) - iLayerLiqFluxSoil(iLayer-1))/mLayerDepth(iLayer+nSnow)
   !if(iLayer<8) write(*,'(a,1x,2(i4,1x),3(e20.10),f12.7)') 'iLayerLiqFluxSoil(iLayer-1), iLayerLiqFluxSoil(iLayer), mLayerLiqFluxSoil(iLayer) = ', iLayer-1, iLayer, &
   !                                                         iLayerLiqFluxSoil(iLayer-1), iLayerLiqFluxSoil(iLayer), mLayerLiqFluxSoil(iLayer), mLayerDepth(iLayer+nSnow)
  end do

  ! calculate the soil control on infiltration
  if(nSnow==0) then
   ! * case of infiltration into soil
   if(scalarMaxInfilRate > scalarRainPlusMelt)then  ! infiltration is not rate-limited
    scalarSoilControl = (1._dp - scalarFrozenArea)*scalarInfilArea
   else
    scalarSoilControl = 0._dp  ! (scalarRainPlusMelt exceeds maximum infiltration rate
   endif
  else
   ! * case of infiltration into snow
   scalarSoilControl = 1._dp
  endif

  ! compute drainage from the soil zone (needed for mass balance checks)
  scalarSoilDrainage = iLayerLiqFluxSoil(nSoil)

  ! expand derivatives to the total water matric potential
  ! NOTE: arrays are offset because computing derivatives in interface fluxes, at the top and bottom of the layer respectively
  if(globalPrintFlag) print*, 'dPsiLiq_dPsi0(1:nSoil) = ', dPsiLiq_dPsi0(1:nSoil)
  dq_dHydStateAbove(1:nSoil)   = dq_dHydStateAbove(1:nSoil)  *dPsiLiq_dPsi0(1:nSoil)
  dq_dHydStateBelow(0:nSoil-1) = dq_dHydStateBelow(0:nSoil-1)*dPsiLiq_dPsi0(1:nSoil)

 endif  ! if calculating the liquid flux through soil

 ! *****
 ! * CALCULATE THE GROUNDWATER FLOW...
 ! ************************************

 ! check if computing soil hydrology
 if(nSoilOnlyHyd>0)then

  ! set baseflow fluxes to zero if the baseflow routine is not used
  if(local_ixGroundwater/=qbaseTopmodel)then
   ! (diagnostic variables in the data structures)
   scalarExfiltration     = 0._dp  ! exfiltration from the soil profile (m s-1)
   mLayerColumnOutflow(:) = 0._dp  ! column outflow from each soil layer (m3 s-1)
   ! (variables needed for the numerical solution)
   mLayerBaseflow(:)      = 0._dp  ! baseflow from each soil layer (m s-1)

  ! topmodel-ish shallow groundwater
  else ! local_ixGroundwater==qbaseTopmodel

   ! check the derivative matrix is sized appropriately
   if(size(dBaseflow_dMatric,1)/=nSoil .or. size(dBaseflow_dMatric,2)/=nSoil)then
    message=trim(message)//'expect dBaseflow_dMatric to be nSoil x nSoil'
    err=20; return
   endif

   ! compute the baseflow flux
   call groundwatr(&
                   ! input: model control
                   nSnow,                                   & ! intent(in):    number of snow layers
                   nSoil,                                   & ! intent(in):    number of soil layers
                   nLayers,                                 & ! intent(in):    total number of layers
                   firstFluxCall,                           & ! intent(in):    logical flag to compute index of the lowest saturated layer
                   ! input: state and diagnostic variables
                   mLayerdTheta_dPsi,                       & ! intent(in):    derivative in the soil water characteristic w.r.t. matric head in each layer (m-1)
                   mLayerMatricHeadLiqTrial,                & ! intent(in):    liquid water matric potential (m)
                   mLayerVolFracLiqTrial(nSnow+1:nLayers),  & ! intent(in):    volumetric fraction of liquid water (-)
                   mLayerVolFracIceTrial(nSnow+1:nLayers),  & ! intent(in):    volumetric fraction of ice (-)
                   ! input: data structures
                   attr_data,                               & ! intent(in):    model attributes
                   mpar_data,                               & ! intent(in):    model parameters
                   prog_data,                               & ! intent(in):    model prognostic variables for a local HRU
                   diag_data,                               & ! intent(in):    model diagnostic variables for a local HRU
                   flux_data,                               & ! intent(inout): model fluxes for a local HRU
                   ! output
                   ixSaturation,                            & ! intent(inout) index of lowest saturated layer (NOTE: only computed on the first iteration)
                   mLayerBaseflow,                          & ! intent(out): baseflow from each soil layer (m s-1)
                   dBaseflow_dMatric,                       & ! intent(out): derivative in baseflow w.r.t. matric head (s-1)
                   err,cmessage)                              ! intent(out): error control
   if(err/=0)then; message=trim(message)//trim(cmessage); return; endif
  endif  ! computing baseflow flux

  ! compute total baseflow from the soil zone (needed for mass balance checks)
  scalarSoilBaseflow = sum(mLayerBaseflow)

  ! compute total runodd
  scalarTotalRunoff  = scalarSurfaceRunoff + scalarSoilDrainage + scalarSoilBaseflow

 endif  ! if computing soil hydrology


 ! *****
 ! (7) CALCUALTE FLUXES FOR THE DEEP AQUIFER...
 ! ********************************************

 ! check if computing aquifer fluxes
 if(ixAqWat/=integerMissing)then

  ! identify modeling decision
  if(local_ixGroundwater==bigBucket)then

   ! compute fluxes for the big bucket
   call bigAquifer(&
                   ! input: state variables and fluxes
                   scalarAquiferStorageTrial,    & ! intent(in):  trial value of aquifer storage (m)
                   scalarCanopyTranspiration,    & ! intent(in):  canopy transpiration (kg m-2 s-1)
                   scalarSoilDrainage,           & ! intent(in):  soil drainage (m s-1)
                   ! input: diagnostic variables and parameters
                   mpar_data,                    & ! intent(in):  model parameter structure
                   diag_data,                    & ! intent(in):  diagnostic variable structure
                   ! output: fluxes
                   scalarAquiferTranspire,       & ! intent(out): transpiration loss from the aquifer (m s-1)
                   scalarAquiferRecharge,        & ! intent(out): recharge to the aquifer (m s-1)
                   scalarAquiferBaseflow,        & ! intent(out): total baseflow from the aquifer (m s-1)
                   dBaseflow_dAquifer,           & ! intent(out): change in baseflow flux w.r.t. aquifer storage (s-1)
                   ! output: error control
                   err,cmessage)                   ! intent(out): error control
   if(err/=0)then; message=trim(message)//trim(cmessage); return; endif

  ! if no aquifer, then fluxes are zero
<<<<<<< HEAD
  scalarAquiferTranspire = 0._dp  ! transpiration loss from the aquifer (m s-1
  scalarAquiferRecharge  = 0._dp  ! recharge to the aquifer (m s-1)
  scalarAquiferBaseflow  = 0._dp  ! total baseflow from the aquifer (m s-1)
  ! compute total runoff
  scalarTotalRunoff      = scalarSurfaceRunoff + scalarSoilDrainage + scalarSoilBaseflow
 end if
=======
  else
   scalarAquiferTranspire = 0._dp  ! transpiration loss from the aquifer (m s-1)
   scalarAquiferRecharge  = 0._dp  ! recharge to the aquifer (m s-1)
   scalarAquiferBaseflow  = 0._dp  ! total baseflow from the aquifer (m s-1)
   dBaseflow_dAquifer     = 0._dp  ! change in baseflow flux w.r.t. aquifer storage (s-1)
  end if ! no aquifer

 endif  ! if computing aquifer fluxes
>>>>>>> 161ea92f

 ! *****
 ! (X) WRAP UP...
 ! *************

 ! define model flux vector for the vegetation sub-domain
 if(ixCasNrg/=integerMissing) fluxVec(ixCasNrg) = scalarCanairNetNrgFlux/canopyDepth
 if(ixVegNrg/=integerMissing) fluxVec(ixVegNrg) = scalarCanopyNetNrgFlux/canopyDepth
 if(ixVegHyd/=integerMissing) fluxVec(ixVegHyd) = scalarCanopyNetLiqFlux   ! NOTE: solid fluxes are handled separately

 ! populate the flux vector for energy
 if(nSnowSoilNrg>0)then
  do concurrent (iLayer=1:nLayers,ixSnowSoilNrg(iLayer)/=integerMissing)   ! (loop through non-missing energy state variables in the snow+soil domain)
   fluxVec( ixSnowSoilNrg(iLayer) ) = mLayerNrgFlux(iLayer)
  end do  ! looping through non-missing energy state variables in the snow+soil domain
 endif

 ! populate the flux vector for hydrology
 ! NOTE: ixVolFracWat  and ixVolFracLiq can also include states in the soil domain, hence enable primary variable switching
 if(nSnowSoilHyd>0)then  ! check if any hydrology states exist
  do iLayer=1,nLayers
   if(ixSnowSoilHyd(iLayer)/=integerMissing)then   ! check if a given hydrology state exists
    select case( layerType(iLayer) )
     case(iname_snow); fluxVec( ixSnowSoilHyd(iLayer) ) = mLayerLiqFluxSnow(iLayer)
     case(iname_soil); fluxVec( ixSnowSoilHyd(iLayer) ) = mLayerLiqFluxSoil(iLayer-nSnow)
     case default; err=20; message=trim(message)//'expect layerType to be either iname_snow or iname_soil'; return
    end select
   endif  ! if a given hydrology state exists
  end do ! looping through non-missing energy state variables in the snow+soil domain
 endif  ! if any hydrology states exist

 ! compute the flux vector for the aquifer
 if(ixAqWat/=integerMissing) fluxVec(ixAqWat) = scalarAquiferTranspire + scalarAquiferRecharge - scalarAquiferBaseflow

 ! set the first flux call to false
 firstFluxCall=.false.

 ! end association to variables in the data structures
 end associate

 end subroutine computFlux


 ! **********************************************************************************************************
 ! public subroutine soilCmpres: compute soil compressibility (-) and its derivative w.r.t matric head (m-1)
 ! **********************************************************************************************************
 subroutine soilCmpres(&
                       ! input:
                       ixRichards,                         & ! intent(in): choice of option for Richards' equation
                       ixBeg,ixEnd,                        & ! intent(in): start and end indices defining desired layers
                       mLayerMatricHead,                   & ! intent(in): matric head at the start of the time step (m)
                       mLayerMatricHeadTrial,              & ! intent(in): trial value of matric head (m)
                       mLayerVolFracLiqTrial,              & ! intent(in): trial value for the volumetric liquid water content in each soil layer (-)
                       mLayerVolFracIceTrial,              & ! intent(in): trial value for the volumetric ice content in each soil layer (-)
                       specificStorage,                    & ! intent(in): specific storage coefficient (m-1)
                       theta_sat,                          & ! intent(in): soil porosity (-)
                       ! output:
                       compress,                           & ! intent(out): compressibility of the soil matrix (-)
                       dCompress_dPsi,                     & ! intent(out): derivative in compressibility w.r.t. matric head (m-1)
                       err,message)                          ! intent(out): error code and error message
 implicit none
 ! input:
 integer(i4b),intent(in)        :: ixRichards                ! choice of option for Richards' equation
 integer(i4b),intent(in)        :: ixBeg,ixEnd               ! start and end indices defining desired layers
 real(dp),intent(in)            :: mLayerMatricHead(:)       ! matric head at the start of the time step (m)
 real(dp),intent(in)            :: mLayerMatricHeadTrial(:)  ! trial value for matric head (m)
 real(dp),intent(in)            :: mLayerVolFracLiqTrial(:)  ! trial value for volumetric fraction of liquid water (-)
 real(dp),intent(in)            :: mLayerVolFracIceTrial(:)  ! trial value for volumetric fraction of ice (-)
 real(dp),intent(in)            :: specificStorage           ! specific storage coefficient (m-1)
 real(dp),intent(in)            :: theta_sat(:)              ! soil porosity (-)
 ! output:
 real(dp),intent(inout)         :: compress(:)               ! soil compressibility (-)
 real(dp),intent(inout)         :: dCompress_dPsi(:)         ! derivative in soil compressibility w.r.t. matric head (m-1)
 integer(i4b),intent(out)       :: err                       ! error code
 character(*),intent(out)       :: message                   ! error message
 ! local variables
 integer(i4b)                   :: iLayer                    ! index of soil layer
 ! --------------------------------------------------------------
 ! initialize error control
 err=0; message='soilCmpres/'
 ! (only compute for the mixed form of Richards' equation)
 if(ixRichards==mixdform)then
  do iLayer=1,size(mLayerMatricHead)
   if(iLayer>=ixBeg .and. iLayer<=ixEnd)then
    ! compute the derivative for the compressibility term (m-1)
    dCompress_dPsi(iLayer) = specificStorage*(mLayerVolFracLiqTrial(iLayer) + mLayerVolFracIceTrial(iLayer))/theta_sat(iLayer)
    ! compute the compressibility term (-)
    compress(iLayer)       = (mLayerMatricHeadTrial(iLayer) - mLayerMatricHead(iLayer))*dCompress_dPsi(iLayer)
   endif
  end do
 else
  compress(:)       = 0._dp
  dCompress_dPsi(:) = 0._dp
 end if
 end subroutine soilCmpres

end module computFlux_module<|MERGE_RESOLUTION|>--- conflicted
+++ resolved
@@ -150,10 +150,7 @@
  USE snowLiqFlx_module,only:snowLiqflx            ! compute liquid water fluxes through snow
  USE soilLiqFlx_module,only:soilLiqflx            ! compute liquid water fluxes through soil
  USE groundwatr_module,only:groundwatr            ! compute the baseflow flux
-<<<<<<< HEAD
-=======
  USE bigAquifer_module,only:bigAquifer            ! compute fluxes for the big aquifer
->>>>>>> 161ea92f
  implicit none
  ! ---------------------------------------------------------------------------------------
  ! * dummy variables
@@ -797,14 +794,6 @@
    if(err/=0)then; message=trim(message)//trim(cmessage); return; endif
 
   ! if no aquifer, then fluxes are zero
-<<<<<<< HEAD
-  scalarAquiferTranspire = 0._dp  ! transpiration loss from the aquifer (m s-1
-  scalarAquiferRecharge  = 0._dp  ! recharge to the aquifer (m s-1)
-  scalarAquiferBaseflow  = 0._dp  ! total baseflow from the aquifer (m s-1)
-  ! compute total runoff
-  scalarTotalRunoff      = scalarSurfaceRunoff + scalarSoilDrainage + scalarSoilBaseflow
- end if
-=======
   else
    scalarAquiferTranspire = 0._dp  ! transpiration loss from the aquifer (m s-1)
    scalarAquiferRecharge  = 0._dp  ! recharge to the aquifer (m s-1)
@@ -813,7 +802,6 @@
   end if ! no aquifer
 
  endif  ! if computing aquifer fluxes
->>>>>>> 161ea92f
 
  ! *****
  ! (X) WRAP UP...
