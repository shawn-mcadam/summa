--- conflicted
+++ resolved
@@ -48,11 +48,7 @@
  REAL(DP), PARAMETER         :: secprday     =   86400._dp       ! number of seconds in a day
  REAL(DP), PARAMETER         :: secprhour    =    3600._dp       ! number of seconds in an hour
  REAL(DP), PARAMETER         :: secprmin     =      60._dp       ! number of seconds in a minute
-<<<<<<< HEAD
  REAL(DP), PARAMETER         :: minprhour    =      60._dp       ! number of minutes in an hour
-
-=======
- integer(i4b),parameter      :: integerMissing = -9999           ! value for mising integer
->>>>>>> 24b29639
+ integer(i4b),parameter      :: integerMissing = -9999           ! value for missing integer
 
 END MODULE multiconst