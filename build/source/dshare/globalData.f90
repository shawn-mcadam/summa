--- conflicted
+++ resolved
@@ -48,8 +48,6 @@
  implicit none
  private
 
-<<<<<<< HEAD
-=======
  ! define missing values
  real(dp),parameter,public                   :: quadMissing=-9999._qp   ! missing quadruple precision number
  real(dp),parameter,public                   :: realMissing=-9999._dp   ! missing double precision number
@@ -62,7 +60,6 @@
  ! define algorithmix control parameters
  real(dp),parameter,public                   :: dx = 1.e-8_dp            ! finite difference increment
 
->>>>>>> ce46b0ac
  ! Define the model decisions
  type(model_options),save,public             :: model_decisions(maxvarDecisions)  ! the model decision structure
 
