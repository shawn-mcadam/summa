! SUMMA - Structure for Unifying Multiple Modeling Alternatives
! Copyright (C) 2014-2015 NCAR/RAL
!
! This file is part of SUMMA
!
! For more information see: http://www.ral.ucar.edu/projects/summa
!
! This program is free software: you can redistribute it and/or modify
! it under the terms of the GNU General Public License as published by
! the Free Software Foundation, either version 3 of the License, or
! (at your option) any later version.
!
! This program is distributed in the hope that it will be useful,
! but WITHOUT ANY WARRANTY; without even the implied warranty of
! MERCHANTABILITY or FITNESS FOR A PARTICULAR PURPOSE.  See the
! GNU General Public License for more details.
!
! You should have received a copy of the GNU General Public License
! along with this program.  If not, see <http://www.gnu.org/licenses/>.

MODULE var_lookup
 ! defines named variables used to index array elements
 USE nrtype
 implicit none
 private
 ! define missing value
 integer(i4b),parameter     :: imiss = -999      ! used to initialize named variables
 ! ***********************************************************************************************************
 ! (0) define model decisions
 ! ***********************************************************************************************************
 type, public  ::  iLook_decision
  integer(i4b)    :: simulStart       = 1  ! simulation start time
  integer(i4b)    :: simulFinsh       = 2  ! simulation end time
  integer(i4b)    :: soilCatTbl       = 3  ! soil-category dateset
  integer(i4b)    :: vegeParTbl       = 4  ! vegetation category dataset
  integer(i4b)    :: soilStress       = 5  ! choice of function for the soil moisture control on stomatal resistance
  integer(i4b)    :: stomResist       = 6  ! choice of function for stomatal resistance
  integer(i4b)    :: bbTempFunc       = 7  ! Ball-Berry: leaf temperature controls on photosynthesis + stomatal resistance
  integer(i4b)    :: bbHumdFunc       = 8  ! Ball-Berry: humidity controls on stomatal resistance
  integer(i4b)    :: bbElecFunc       = 9  ! Ball-Berry: dependence of photosynthesis on PAR
  integer(i4b)    :: bbCO2point       = 10 ! Ball-Berry: use of CO2 compensation point to calculate stomatal resistance
  integer(i4b)    :: bbNumerics       = 11 ! Ball-Berry: iterative numerical solution method
  integer(i4b)    :: bbAssimFnc       = 12 ! Ball-Berry: controls on carbon assimilation
  integer(i4b)    :: bbCanIntg8       = 13 ! Ball-Berry: scaling of photosynthesis from the leaf to the canopy
  integer(i4b)    :: num_method       = 14 ! choice of numerical method
  integer(i4b)    :: fDerivMeth       = 15 ! method used to calculate flux derivatives
  integer(i4b)    :: LAI_method       = 16 ! method used to determine LAI and SAI
  integer(i4b)    :: cIntercept       = 17 ! choice of parameterization for canopy interception
  integer(i4b)    :: f_Richards       = 18 ! form of richards' equation
  integer(i4b)    :: groundwatr       = 19 ! choice of groundwater parameterization
  integer(i4b)    :: hc_profile       = 20 ! choice of hydraulic conductivity profile
  integer(i4b)    :: bcUpprTdyn       = 21 ! type of upper boundary condition for thermodynamics
  integer(i4b)    :: bcLowrTdyn       = 22 ! type of lower boundary condition for thermodynamics
  integer(i4b)    :: bcUpprSoiH       = 23 ! type of upper boundary condition for soil hydrology
  integer(i4b)    :: bcLowrSoiH       = 24 ! type of lower boundary condition for soil hydrology
  integer(i4b)    :: veg_traits       = 25 ! choice of parameterization for vegetation roughness length and displacement height
  integer(i4b)    :: rootProfil       = 26 ! choice of parameterization for the rooting profile
  integer(i4b)    :: canopyEmis       = 27 ! choice of parameterization for canopy emissivity
  integer(i4b)    :: snowIncept       = 28 ! choice of parameterization for snow interception
  integer(i4b)    :: windPrfile       = 29 ! choice of canopy wind profile
  integer(i4b)    :: astability       = 30 ! choice of stability function
  integer(i4b)    :: canopySrad       = 31 ! choice of method for canopy shortwave radiation
  integer(i4b)    :: alb_method       = 32 ! choice of albedo representation
  integer(i4b)    :: snowLayers       = 33 ! choice of method to combine and sub-divide snow layers
  integer(i4b)    :: compaction       = 34 ! choice of compaction routine
  integer(i4b)    :: thCondSnow       = 35 ! choice of thermal conductivity representation for snow
  integer(i4b)    :: thCondSoil       = 36 ! choice of thermal conductivity representation for soil
  integer(i4b)    :: spatial_gw       = 37 ! choice of method for spatial representation of groundwater
  integer(i4b)    :: subRouting       = 38 ! choice of method for sub-grid routing
 endtype iLook_decision
 ! ***********************************************************************************************************
 ! (1) define model time
 ! ***********************************************************************************************************
 type, public  ::  iLook_time
  integer(i4b)    :: iyyy             = 1  ! year
  integer(i4b)    :: im               = 2  ! month
  integer(i4b)    :: id               = 3  ! day
  integer(i4b)    :: ih               = 4  ! hour
  integer(i4b)    :: imin             = 5  ! minute
  integer(i4b)    :: isec             = 6  ! second
 endtype iLook_time
 ! ***********************************************************************************************************
 ! (2) define model forcing data
 ! ***********************************************************************************************************
 type, public  ::  iLook_force
  integer(i4b)    :: time             = 1  ! time since time reference       (s)
  integer(i4b)    :: pptrate          = 2  ! precipitation rate              (kg m-2 s-1)
  integer(i4b)    :: airtemp          = 3  ! air temperature                 (K)
  integer(i4b)    :: spechum          = 4  ! specific humidity               (g/g)
  integer(i4b)    :: windspd          = 5  ! windspeed                       (m/s)
  integer(i4b)    :: SWRadAtm         = 6  ! downwelling shortwave radiaiton (W m-2)
  integer(i4b)    :: LWRadAtm         = 7  ! downwelling longwave radiation  (W m-2)
  integer(i4b)    :: airpres          = 8  ! pressure                        (Pa)
 endtype iLook_force
 ! ***********************************************************************************************************
 ! (3) define local attributes
 ! ***********************************************************************************************************
 type, public  ::  iLook_attr
  integer(i4b)    :: latitude         = 1  ! latitude (degrees north)
  integer(i4b)    :: longitude        = 2  ! longitude (degrees east)
  integer(i4b)    :: elevation        = 3  ! elevation (m)
  integer(i4b)    :: tan_slope        = 4  ! tan water table slope, taken as tan local ground surface slope (-)
  integer(i4b)    :: contourLength    = 5  ! length of contour at downslope edge of HRU (m)
  integer(i4b)    :: HRUarea          = 6  ! area of each HRU  (m2)
  integer(i4b)    :: mHeight          = 7  ! measurement height above bare ground (m)
 end type iLook_attr
 ! ***********************************************************************************************************
 ! (4) define local classification of veg, soil, etc.
 ! ***********************************************************************************************************
 type, public  ::  iLook_type
  integer(i4b)    :: hruIndex         = 1  ! index defining hydrologic response unit (-)
  integer(i4b)    :: vegTypeIndex     = 2  ! index defining vegetation type (-)
  integer(i4b)    :: soilTypeIndex    = 3  ! index defining soil type (-)
  integer(i4b)    :: slopeTypeIndex   = 4  ! index defining slope (-)
  integer(i4b)    :: downHRUindex     = 5  ! index of downslope HRU (0 = basin outlet)
 end type iLook_type
 ! ***********************************************************************************************************
 ! (5) define model parameters
 ! ***********************************************************************************************************
 type, public  ::  iLook_param
  ! boundary conditions
  integer(i4b)    :: upperBoundHead            = 1   ! matric head of the upper boundary (m)
  integer(i4b)    :: lowerBoundHead            = 2   ! matric head of the lower boundary (m)
  integer(i4b)    :: upperBoundTheta           = 3   ! volumetric liquid water content of the upper boundary (-)
  integer(i4b)    :: lowerBoundTheta           = 4   ! volumetric liquid water content of the lower boundary (-)
  integer(i4b)    :: upperBoundTemp            = 5   ! temperature of the upper boundary (K)
  integer(i4b)    :: lowerBoundTemp            = 6   ! temperature of the lower boundary (K)
  ! precipitation partitioning
  integer(i4b)    :: tempCritRain              = 7   ! critical temperature where precipitation is rain (K)
  integer(i4b)    :: tempRangeTimestep         = 8   ! temperature range over the time step (K)
  integer(i4b)    :: frozenPrecipMultip        = 9   ! frozen precipitation multiplier (-)
  ! freezing curve for snow
  integer(i4b)    :: snowfrz_scale             = 10  ! scaling parameter for the freezing curve for snow (K-1)
  ! snow albedo
  integer(i4b)    :: albedoMax                 = 11  ! maximum snow albedo for a single spectral band (-)
  integer(i4b)    :: albedoMinWinter           = 12  ! minimum snow albedo during winter for a single spectral band (-)
  integer(i4b)    :: albedoMinSpring           = 13  ! minimum snow albedo during spring for a single spectral band (-)
  integer(i4b)    :: albedoMaxVisible          = 14  ! maximum snow albedo in the visible part of the spectrum (-)
  integer(i4b)    :: albedoMinVisible          = 15  ! minimum snow albedo in the visible part of the spectrum (-)
  integer(i4b)    :: albedoMaxNearIR           = 16  ! maximum snow albedo in the near infra-red part of the spectrum (-)
  integer(i4b)    :: albedoMinNearIR           = 17  ! minimum snow albedo in the near infra-red part of the spectrum (-)
  integer(i4b)    :: albedoDecayRate           = 18  ! albedo decay rate (s)
  integer(i4b)    :: albedoSootLoad            = 19  ! soot load factor (-)
  integer(i4b)    :: albedoRefresh             = 20  ! critical mass necessary for albedo refreshment (kg m-2)
  ! radiation transfer within snow
  integer(i4b)    :: radExt_snow               = 21  ! extinction coefficient for radiation penetration into the snowpack (m-1)
  integer(i4b)    :: directScale               = 22  ! scaling factor for fractional driect radiaion parameterization (-)
  integer(i4b)    :: Frad_direct               = 23  ! maximum fraction of direct solar radiation (-)
  integer(i4b)    :: Frad_vis                  = 24  ! fraction of radiation in the visible part of the spectrum (-)
  ! new snow density
  integer(i4b)    :: newSnowDenMin             = 25  ! minimum new snow density (kg m-3)
  integer(i4b)    :: newSnowDenMult            = 26  ! multiplier for new snow density (kg m-3)
  integer(i4b)    :: newSnowDenScal            = 27  ! scaling factor for new snow density (K)
  ! snow compaction
  integer(i4b)    :: densScalGrowth            = 28  ! density scaling factor for grain growth (kg-1 m3)
  integer(i4b)    :: tempScalGrowth            = 29  ! temperature scaling factor for grain growth (K-1)
  integer(i4b)    :: grainGrowthRate           = 30  ! rate of grain growth (s-1)
  integer(i4b)    :: densScalOvrbdn            = 31  ! density scaling factor for overburden pressure (kg-1 m3)
  integer(i4b)    :: tempScalOvrbdn            = 32  ! temperature scaling factor for overburden pressure (K-1)
  integer(i4b)    :: base_visc                 = 33  ! viscosity coefficient at T=T_frz and snow density=0  (kg s m-2)
  ! water flow within snow
  integer(i4b)    :: Fcapil                    = 34  ! capillary retention as a fraction of the total pore volume (-)
  integer(i4b)    :: k_snow                    = 35  ! hydraulic conductivity of snow (m s-1), 0.0055 = approx. 20 m/hr, from UEB
  integer(i4b)    :: mw_exp                    = 36  ! exponent for meltwater flow (-)
  ! turbulent heat fluxes
  integer(i4b)    :: z0Snow                    = 37  ! roughness length of snow (m)
  integer(i4b)    :: z0Soil                    = 38  ! roughness length of bare soil below the canopy (m)
  integer(i4b)    :: z0Canopy                  = 39  ! roughness length of the canopy (m)
  integer(i4b)    :: zpdFraction               = 40  ! zero plane displacement / canopy height (-)
  integer(i4b)    :: critRichNumber            = 41  ! critical value for the bulk Richardson number (-)
  integer(i4b)    :: Louis79_bparam            = 42  ! parameter in Louis (1979) stability function (-)
  integer(i4b)    :: Louis79_cStar             = 43  ! parameter in Louis (1979) stability function (-)
  integer(i4b)    :: Mahrt87_eScale            = 44  ! exponential scaling factor in the Mahrt (1987) stability function (-)
  integer(i4b)    :: leafExchangeCoeff         = 45  ! turbulent exchange coeff between canopy surface and canopy air ( m s-(1/2) )
  integer(i4b)    :: windReductionParam        = 46  ! canopy wind reduction parameter (-)
  ! stomatal conductance
  integer(i4b)    :: Kc25                      = 47  ! Michaelis-Menten constant for CO2 at 25 degrees C (umol mol-1)
  integer(i4b)    :: Ko25                      = 48  ! Michaelis-Menten constant for O2 at 25 degrees C (mol mol-1)
  integer(i4b)    :: Kc_qFac                   = 49  ! factor in the q10 function defining temperature controls on Kc (-)
  integer(i4b)    :: Ko_qFac                   = 50  ! factor in the q10 function defining temperature controls on Ko (-)
  integer(i4b)    :: kc_Ha                     = 51  ! activation energy for the Michaelis-Menten constant for CO2 (J mol-1)
  integer(i4b)    :: ko_Ha                     = 52  ! activation energy for the Michaelis-Menten constant for O2 (J mol-1)
  integer(i4b)    :: vcmax25_canopyTop         = 53  ! potential carboxylation rate at 25 degrees C at the canopy top (umol co2 m-2 s-1)
  integer(i4b)    :: vcmax_qFac                = 54  ! factor in the q10 function defining temperature controls on vcmax (-)
  integer(i4b)    :: vcmax_Ha                  = 55  ! activation energy in the vcmax function (J mol-1)
  integer(i4b)    :: vcmax_Hd                  = 56  ! deactivation energy in the vcmax function (J mol-1)
  integer(i4b)    :: vcmax_Sv                  = 57  ! entropy term in the vcmax function (J mol-1 K-1)
  integer(i4b)    :: vcmax_Kn                  = 58  ! foliage nitrogen decay coefficient (-)
  integer(i4b)    :: jmax25_scale              = 59  ! scaling factor to relate jmax25 to vcmax25 (-)
  integer(i4b)    :: jmax_Ha                   = 60  ! activation energy in the jmax function (J mol-1)
  integer(i4b)    :: jmax_Hd                   = 61  ! deactivation energy in the jmax function (J mol-1)
  integer(i4b)    :: jmax_Sv                   = 62  ! entropy term in the jmax function (J mol-1 K-1)
  integer(i4b)    :: fractionJ                 = 63  ! fraction of light lost by other than the chloroplast lamellae (-)
  integer(i4b)    :: quantamYield              = 64  ! quantam yield (mol e mol-1 q)
  integer(i4b)    :: vpScaleFactor             = 65  ! vapor pressure scaling factor in stomatal conductance function (Pa)
  integer(i4b)    :: cond2photo_slope          = 66  ! slope of conductance-photosynthesis relationship (-)
  integer(i4b)    :: minStomatalConductance    = 67  ! minimum stomatal conductance (umol H2O m-2 s-1)
  ! vegetation properties
  integer(i4b)    :: winterSAI                 = 68  ! stem area index prior to the start of the growing season (m2 m-2)
  integer(i4b)    :: summerLAI                 = 69  ! maximum leaf area index at the peak of the growing season (m2 m-2)
  integer(i4b)    :: rootScaleFactor1          = 70  ! 1st scaling factor (a) in Y = 1 - 0.5*( exp(-aZ) + exp(-bZ) )  (m-1)
  integer(i4b)    :: rootScaleFactor2          = 71  ! 2nd scaling factor (b) in Y = 1 - 0.5*( exp(-aZ) + exp(-bZ) )  (m-1)
  integer(i4b)    :: rootingDepth              = 72  ! rooting depth (m)
  integer(i4b)    :: rootDistExp               = 73  ! exponent controlling the vertical distribution of root density (-)
  integer(i4b)    :: plantWiltPsi              = 74  ! matric head at wilting point (m)
  integer(i4b)    :: soilStressParam           = 75  ! parameter in the exponential soil stress function
  integer(i4b)    :: critSoilWilting           = 76  ! critical vol. liq. water content when plants are wilting (-)
  integer(i4b)    :: critSoilTranspire         = 77  ! critical vol. liq. water content when transpiration is limited (-)
  integer(i4b)    :: critAquiferTranspire      = 78  ! critical aquifer storage value when transpiration is limited (m)
  integer(i4b)    :: minStomatalResistance     = 79  ! minimum canopy resistance (s m-1)
  integer(i4b)    :: leafDimension             = 80  ! characteristic leaf dimension (m)
  integer(i4b)    :: heightCanopyTop           = 81  ! height of top of the vegetation canopy above ground surface (m)
  integer(i4b)    :: heightCanopyBottom        = 82  ! height of bottom of the vegetation canopy above ground surface (m)
  integer(i4b)    :: specificHeatVeg           = 83  ! specific heat of vegetation (J kg-1 K-1)
  integer(i4b)    :: maxMassVegetation         = 84  ! maximum mass of vegetation (full foliage) (kg m-2)
  integer(i4b)    :: throughfallScaleSnow      = 85  ! scaling factor for throughfall (snow) (-)
  integer(i4b)    :: throughfallScaleRain      = 86  ! scaling factor for throughfall (rain) (-)
  integer(i4b)    :: refInterceptCapSnow       = 87  ! reference canopy interception capacity per unit leaf area (snow) (kg m-2)
  integer(i4b)    :: refInterceptCapRain       = 88  ! canopy interception capacity per unit leaf area (rain) (kg m-2)
  integer(i4b)    :: snowUnloadingCoeff        = 89  ! time constant for unloading of snow from the forest canopy (s-1)
  integer(i4b)    :: canopyDrainageCoeff       = 90  ! time constant for drainage of liquid water from the forest canopy (s-1)
  integer(i4b)    :: ratioDrip2Unloading       = 91  ! ratio of canopy drip to unloading of snow from the forest canopy (-)
  integer(i4b)    :: canopyWettingFactor       = 92  ! maximum wetted fraction of the canopy (-)
  integer(i4b)    :: canopyWettingExp          = 93  ! exponent in canopy wetting function (-)
  ! soil properties
  integer(i4b)    :: soil_dens_intr            = 94  ! intrinsic soil density (kg m-3)
  integer(i4b)    :: thCond_soil               = 95  ! thermal conductivity of soil (W m-1 K-1)
  integer(i4b)    :: frac_sand                 = 96  ! fraction of sand (-)
  integer(i4b)    :: frac_silt                 = 97  ! fraction of silt (-)
  integer(i4b)    :: frac_clay                 = 98  ! fraction of clay (-)
  integer(i4b)    :: fieldCapacity             = 99  ! field capacity (-)
  integer(i4b)    :: wettingFrontSuction       = 100 ! Green-Ampt wetting front suction (m)
  integer(i4b)    :: theta_mp                  = 101 ! volumetric liquid water content when macropore flow begins (-)
  integer(i4b)    :: theta_sat                 = 102 ! porosity (-)
  integer(i4b)    :: theta_res                 = 103 ! volumetric residual water content (-)
  integer(i4b)    :: vGn_alpha                 = 104 ! van Genuchten "alpha" parameter (m-1)
  integer(i4b)    :: vGn_n                     = 105 ! van Genuchten "n" parameter (-)
  integer(i4b)    :: mpExp                     = 106 ! empirical exponent in macropore flow equation (-)
  integer(i4b)    :: k_soil                    = 107 ! hydraulic conductivity of soil (m s-1)
  integer(i4b)    :: k_macropore               = 108 ! saturated hydraulic conductivity for macropores (m s-1)
  integer(i4b)    :: kAnisotropic              = 109 ! anisotropy factor for lateral hydraulic conductivity (-)
  integer(i4b)    :: zScale_TOPMODEL           = 110 ! TOPMODEL scaling factor used in lower boundary condition for soil (m)
  integer(i4b)    :: compactedDepth            = 111 ! depth where k_soil reaches the compacted value given by CH78 (m)
  integer(i4b)    :: aquiferScaleFactor        = 112 ! scaling factor for aquifer storage in the big bucket (m)
  integer(i4b)    :: aquiferBaseflowExp        = 113 ! baseflow exponent (-)
  integer(i4b)    :: qSurfScale                = 114 ! scaling factor in the surface runoff parameterization (-)
  integer(i4b)    :: specificYield             = 115 ! specific yield (-)
  integer(i4b)    :: specificStorage           = 116 ! specific storage coefficient (m-1)
  integer(i4b)    :: f_impede                  = 117 ! ice impedence factor (-)
  integer(i4b)    :: soilIceScale              = 118 ! scaling factor for depth of soil ice, used to get frozen fraction (m)
  integer(i4b)    :: soilIceCV                 = 119 ! CV of depth of soil ice, used to get frozen fraction (-)
  ! algorithmic control parameters
  integer(i4b)    :: minwind                   = 120 ! minimum wind speed (m s-1)
  integer(i4b)    :: minstep                   = 121 ! minimum length of the time step
  integer(i4b)    :: maxstep                   = 122 ! maximum length of the time step
  integer(i4b)    :: wimplicit                 = 123 ! weight assigned to the start-of-step fluxes
  integer(i4b)    :: maxiter                   = 124 ! maximum number of iteration
  integer(i4b)    :: relConvTol_liquid         = 125 ! relative convergence tolerance for vol frac liq water (-)
  integer(i4b)    :: absConvTol_liquid         = 126 ! absolute convergence tolerance for vol frac liq water (-)
  integer(i4b)    :: relConvTol_matric         = 127 ! relative convergence tolerance for matric head (-)
  integer(i4b)    :: absConvTol_matric         = 128 ! absolute convergence tolerance for matric head (m)
  integer(i4b)    :: relConvTol_energy         = 129 ! relative convergence tolerance for energy (-)
  integer(i4b)    :: absConvTol_energy         = 130 ! absolute convergence tolerance for energy (J m-3)
  integer(i4b)    :: relConvTol_aquifr         = 131 ! relative convergence tolerance for aquifer storage (-)
  integer(i4b)    :: absConvTol_aquifr         = 132 ! absolute convergence tolerance for aquifer storage (J m-3)
  integer(i4b)    :: zmin                      = 133 ! minimum layer depth (m)
  integer(i4b)    :: zmax                      = 134 ! maximum layer depth (m)
  integer(i4b)    :: zminLayer1                = 135 ! minimum layer depth for the 1st (top) layer (m)
  integer(i4b)    :: zminLayer2                = 136 ! minimum layer depth for the 2nd layer (m)
  integer(i4b)    :: zminLayer3                = 137 ! minimum layer depth for the 3rd layer (m)
  integer(i4b)    :: zminLayer4                = 138 ! minimum layer depth for the 4th layer (m)
  integer(i4b)    :: zminLayer5                = 139 ! minimum layer depth for the 5th (bottom) layer (m)
  integer(i4b)    :: zmaxLayer1_lower          = 140 ! maximum layer depth for the 1st (top) layer when only 1 layer (m)
  integer(i4b)    :: zmaxLayer2_lower          = 141 ! maximum layer depth for the 2nd layer when only 2 layers (m)
  integer(i4b)    :: zmaxLayer3_lower          = 142 ! maximum layer depth for the 3rd layer when only 3 layers (m)
  integer(i4b)    :: zmaxLayer4_lower          = 143 ! maximum layer depth for the 4th layer when only 4 layers (m)
  integer(i4b)    :: zmaxLayer1_upper          = 144 ! maximum layer depth for the 1st (top) layer when > 1 layer (m)
  integer(i4b)    :: zmaxLayer2_upper          = 145 ! maximum layer depth for the 2nd layer when > 2 layers (m)
  integer(i4b)    :: zmaxLayer3_upper          = 146 ! maximum layer depth for the 3rd layer when > 3 layers (m)
  integer(i4b)    :: zmaxLayer4_upper          = 147 ! maximum layer depth for the 4th layer when > 4 layers (m)
 endtype ilook_param
 ! ***********************************************************************************************************
 ! (6) define model variables
 ! ***********************************************************************************************************
 type, public :: iLook_mvar
  ! define timestep-average fluxes for a few key variables
  integer(i4b)    :: totalSoilCompress               = 1   ! change in total soil storage due to compression of the soil matrix (kg m-2)
  integer(i4b)    :: averageThroughfallSnow          = 2   ! snow that reaches the ground without ever touching the canopy (kg m-2 s-1)
  integer(i4b)    :: averageThroughfallRain          = 3   ! rain that reaches the ground without ever touching the canopy (kg m-2 s-1)
  integer(i4b)    :: averageCanopySnowUnloading      = 4   ! unloading of snow from the vegetion canopy (kg m-2 s-1)
  integer(i4b)    :: averageCanopyLiqDrainage        = 5   ! drainage of liquid water from the vegetation canopy (kg m-2 s-1)
  integer(i4b)    :: averageCanopyMeltFreeze         = 6   ! melt/freeze of water stored in the canopy (kg m-2 s-1)
  integer(i4b)    :: averageCanopyTranspiration      = 7   ! canopy transpiration (kg m-2 s-1)
  integer(i4b)    :: averageCanopyEvaporation        = 8   ! canopy evaporation/condensation (kg m-2 s-1)
  integer(i4b)    :: averageCanopySublimation        = 9   ! canopy sublimation/frost (kg m-2 s-1)
  integer(i4b)    :: averageSnowSublimation          = 10  ! snow sublimation/frost - below canopy or non-vegetated (kg m-2 s-1)
  integer(i4b)    :: averageGroundEvaporation        = 11  ! ground evaporation/condensation - below canopy or non-vegetated (kg m-2 s-1)
  integer(i4b)    :: averageRainPlusMelt             = 12  ! rain plus melt, as input to soil before calculating surface runoff (m s-1)
  integer(i4b)    :: averageSurfaceRunoff            = 13  ! surface runoff (m s-1)
  integer(i4b)    :: averageSoilInflux               = 14  ! influx of water at the top of the soil profile (m s-1)
  integer(i4b)    :: averageSoilBaseflow             = 15  ! total baseflow from throughout the soil profile (m s-1)
  integer(i4b)    :: averageSoilDrainage             = 16  ! drainage from the bottom of the soil profile (m s-1)
  integer(i4b)    :: averageAquiferRecharge          = 17  ! recharge to the aquifer (m s-1)
  integer(i4b)    :: averageAquiferBaseflow          = 18  ! baseflow from the aquifer (m s-1)
  integer(i4b)    :: averageAquiferTranspire         = 19  ! transpiration from the aquifer (m s-1)
  integer(i4b)    :: averageColumnOutflow            = 20  ! outflow from each layer in the soil profile (m3 s-1)
  ! define scalar variables -- forcing
  integer(i4b)    :: scalarCosZenith                 = 21  ! cosine of the solar zenith angle (0-1)
  integer(i4b)    :: scalarFractionDirect            = 22  ! fraction of direct radiation (0-1)
  integer(i4b)    :: spectralIncomingDirect          = 23  ! incoming direct solar radiation in each wave band (W m-2)
  integer(i4b)    :: spectralIncomingDiffuse         = 24  ! incoming diffuse solar radiation in each wave band (W m-2)
  integer(i4b)    :: scalarVPair                     = 25  ! vapor pressure of the air above the vegetation canopy (Pa)
  integer(i4b)    :: scalarTwetbulb                  = 26  ! wet bulb temperature (K)
  integer(i4b)    :: scalarRainfall                  = 27  ! computed rainfall rate (kg m-2 s-1)
  integer(i4b)    :: scalarSnowfall                  = 28  ! computed snowfall rate (kg m-2 s-1)
  integer(i4b)    :: scalarSnowfallTemp              = 29  ! temperature of fresh snow (K)
  integer(i4b)    :: scalarNewSnowDensity            = 30  ! density of fresh snow, should snow be falling in this time step (kg m-3)
  integer(i4b)    :: scalarO2air                     = 31  ! atmospheric o2 concentration (Pa)
  integer(i4b)    :: scalarCO2air                    = 32  ! atmospheric co2 concentration (Pa)
  ! define scalar variables -- state variables
  integer(i4b)    :: scalarCanopyIce                 = 33  ! mass of ice on the vegetation canopy (kg m-2)
  integer(i4b)    :: scalarCanopyLiq                 = 34  ! mass of liquid water on the vegetation canopy (kg m-2)
  integer(i4b)    :: scalarCanairTemp                = 35  ! temperature of the canopy air space (Pa)
  integer(i4b)    :: scalarCanopyTemp                = 36  ! temperature of the vegetation canopy (K)
  integer(i4b)    :: scalarSnowAge                   = 37  ! non-dimensional snow age (-)
  integer(i4b)    :: scalarSnowAlbedo                = 38  ! snow albedo for the entire spectral band (-)
  integer(i4b)    :: spectralSnowAlbedoDirect        = 39  ! direct snow albedo for individual spectral bands (-)
  integer(i4b)    :: spectralSnowAlbedoDiffuse       = 40  ! diffuse snow albedo for individual spectral bands (-)
  integer(i4b)    :: scalarSnowDepth                 = 41  ! total snow depth (m)
  integer(i4b)    :: scalarSWE                       = 42  ! snow water equivalent (kg m-2)
  integer(i4b)    :: scalarSfcMeltPond               = 43  ! ponded water caused by melt of the "snow without a layer" (kg m-2)
  integer(i4b)    :: scalarAquiferStorage            = 44  ! relative aquifer storage -- above bottom of the soil profile (m)
  integer(i4b)    :: scalarSurfaceTemp               = 45  ! surface temperature (K)
  ! define NOAH-MP vegetation variables -- general
  integer(i4b)    :: scalarGreenVegFraction          = 46  ! green vegetation fraction used to compute LAI (-)
  integer(i4b)    :: scalarBulkVolHeatCapVeg         = 47  ! bulk volumetric heat capacity of vegetation (J m-3 K-1)
  integer(i4b)    :: scalarRootZoneTemp              = 48  ! average temperature of the root zone (K)
  integer(i4b)    :: scalarLAI                       = 49  ! one-sided leaf area index (m2 m-2)
  integer(i4b)    :: scalarSAI                       = 50  ! one-sided stem area index (m2 m-2)
  integer(i4b)    :: scalarExposedLAI                = 51  ! exposed leaf area index after burial by snow (m2 m-2)
  integer(i4b)    :: scalarExposedSAI                = 52  ! exposed stem area index after burial by snow(m2 m-2)
  integer(i4b)    :: scalarCanopyIceMax              = 53  ! maximum interception storage capacity for ice (kg m-2)
  integer(i4b)    :: scalarCanopyLiqMax              = 54  ! maximum interception storage capacity for liquid water (kg m-2)
  integer(i4b)    :: scalarGrowingSeasonIndex        = 55  ! growing season index (0=off, 1=on)
  integer(i4b)    :: scalarVP_CanopyAir              = 56  ! vapor pressure of the canopy air space (Pa)
  ! define NOAH-MP vegetation variables -- shortwave radiation
  integer(i4b)    :: scalarCanopySunlitFraction      = 57  ! sunlit fraction of canopy (-)
  integer(i4b)    :: scalarCanopySunlitLAI           = 58  ! sunlit leaf area (-)
  integer(i4b)    :: scalarCanopyShadedLAI           = 59  ! shaded leaf area (-)
  integer(i4b)    :: scalarCanopySunlitPAR           = 60  ! average absorbed par for sunlit leaves (w m-2)
  integer(i4b)    :: scalarCanopyShadedPAR           = 61  ! average absorbed par for shaded leaves (w m-2)
  integer(i4b)    :: spectralBelowCanopyDirect       = 62  ! downward direct flux below veg layer for each spectral band  W m-2)
  integer(i4b)    :: spectralBelowCanopyDiffuse      = 63  ! downward diffuse flux below veg layer for each spectral band (W m-2)
  integer(i4b)    :: scalarBelowCanopySolar          = 64  ! solar radiation transmitted below the canopy (W m-2)
  integer(i4b)    :: spectralAlbGndDirect            = 65  ! direct  albedo of underlying surface for each spectral band (-)
  integer(i4b)    :: spectralAlbGndDiffuse           = 66  ! diffuse albedo of underlying surface for each spectral band (-)
  integer(i4b)    :: scalarGroundAlbedo              = 67  ! albedo of the ground surface (-)
  integer(i4b)    :: scalarCanopyAbsorbedSolar       = 68  ! solar radiation absorbed by canopy (W m-2)
  integer(i4b)    :: scalarGroundAbsorbedSolar       = 69  ! solar radiation absorbed by ground (W m-2)
  ! define NOAH-MP vegetation variables -- longwave radiation
  integer(i4b)    :: scalarCanopyEmissivity          = 70  ! effective canopy emissivity (-)
  integer(i4b)    :: scalarLWRadCanopy               = 71  ! longwave radiation emitted from the canopy (W m-2)
  integer(i4b)    :: scalarLWRadGround               = 72  ! longwave radiation emitted at the ground surface  (W m-2)
  integer(i4b)    :: scalarLWRadUbound2Canopy        = 73  ! downward atmospheric longwave radiation absorbed by the canopy (W m-2)
  integer(i4b)    :: scalarLWRadUbound2Ground        = 74  ! downward atmospheric longwave radiation absorbed by the ground (W m-2)
  integer(i4b)    :: scalarLWRadUbound2Ubound        = 75  ! atmospheric radiation refl by ground + lost thru upper boundary (W m-2)
  integer(i4b)    :: scalarLWRadCanopy2Ubound        = 76  ! longwave radiation emitted from canopy lost thru upper boundary (W m-2)
  integer(i4b)    :: scalarLWRadCanopy2Ground        = 77  ! longwave radiation emitted from canopy absorbed by the ground (W m-2)
  integer(i4b)    :: scalarLWRadCanopy2Canopy        = 78  ! canopy longwave reflected from ground and absorbed by the canopy (W m-2)
  integer(i4b)    :: scalarLWRadGround2Ubound        = 79  ! longwave radiation emitted from ground lost thru upper boundary (W m-2)
  integer(i4b)    :: scalarLWRadGround2Canopy        = 80  ! longwave radiation emitted from ground and absorbed by the canopy (W m-2)
  integer(i4b)    :: scalarLWNetCanopy               = 81  ! net longwave radiation at the canopy (W m-2)
  integer(i4b)    :: scalarLWNetGround               = 82  ! net longwave radiation at the ground surface (W m-2)
  integer(i4b)    :: scalarLWNetUbound               = 83  ! net longwave radiation at the upper atmospheric boundary (W m-2)
  ! define NOAH-MP vegetation variables -- turbulent heat transfer
  integer(i4b)    :: scalarLatHeatSubVapCanopy       = 84  ! latent heat of sublimation/vaporization used for veg canopy (J kg-1)
  integer(i4b)    :: scalarLatHeatSubVapGround       = 85  ! latent heat of sublimation/vaporization used for ground surface (J kg-1)
  integer(i4b)    :: scalarSatVP_CanopyTemp          = 86  ! saturation vapor pressure at the temperature of vegetation canopy (Pa)
  integer(i4b)    :: scalarSatVP_GroundTemp          = 87  ! saturation vapor pressure at the temperature of the ground (Pa)
  integer(i4b)    :: scalarZ0Canopy                  = 88  ! roughness length of the canopy (m)
  integer(i4b)    :: scalarWindReductionFactor       = 89  ! canopy wind reduction factor (-)
  integer(i4b)    :: scalarZeroPlaneDisplacement     = 90  ! zero plane displacement (m)
  integer(i4b)    :: scalarRiBulkCanopy              = 91  ! bulk Richardson number for the canopy (-)
  integer(i4b)    :: scalarRiBulkGround              = 92  ! bulk Richardson number for the ground surface (-)
  integer(i4b)    :: scalarCanopyStabilityCorrection = 93  ! stability correction for the canopy (-)
  integer(i4b)    :: scalarGroundStabilityCorrection = 94  ! stability correction for the ground surface (-)
  integer(i4b)    :: scalarEddyDiffusCanopyTop       = 95  ! eddy diffusivity for heat at the top of the canopy (m2 s-1)
  integer(i4b)    :: scalarFrictionVelocity          = 96  ! friction velocity - canopy momentum sink (m s-1)
  integer(i4b)    :: scalarWindspdCanopyTop          = 97  ! windspeed at the top of the canopy (m s-1)
  integer(i4b)    :: scalarWindspdCanopyBottom       = 98  ! windspeed at the height of the bottom of the canopy (m s-1)
  integer(i4b)    :: scalarGroundResistance          = 99  ! below canopy aerodynamic resistance (s m-1)
  integer(i4b)    :: scalarCanopyResistance          = 100 ! above canopy aerodynamic resistance (s m-1)
  integer(i4b)    :: scalarLeafResistance            = 101 ! mean leaf boundary layer resistance per unit leaf area (s m-1)
  integer(i4b)    :: scalarSoilResistance            = 102 ! soil surface resistance (s m-1)
  integer(i4b)    :: scalarSoilRelHumidity           = 103 ! relative humidity in the soil pores in the upper-most soil layer (-)
  integer(i4b)    :: scalarSenHeatTotal              = 104 ! sensible heat from the canopy air space to the atmosphere (W m-2)
  integer(i4b)    :: scalarSenHeatCanopy             = 105 ! sensible heat from the canopy to the canopy air space (W m-2)
  integer(i4b)    :: scalarSenHeatGround             = 106 ! sensible heat from the ground (below canopy or non-vegetated) (W m-2)
  integer(i4b)    :: scalarLatHeatTotal              = 107 ! latent heat from the canopy air space to the atmosphere (W m-2)
  integer(i4b)    :: scalarLatHeatCanopyEvap         = 108 ! evaporation latent heat from the canopy to the canopy air space (W m-2)
  integer(i4b)    :: scalarLatHeatCanopyTrans        = 109 ! transpiration latent heat from the canopy to the canopy air space (W m-2)
  integer(i4b)    :: scalarLatHeatGround             = 110 ! latent heat from the ground (below canopy or non-vegetated) (W m-2)
  integer(i4b)    :: scalarCanopyAdvectiveHeatFlux   = 111 ! heat advected to the canopy surface with rain + snow (W m-2)
  integer(i4b)    :: scalarGroundAdvectiveHeatFlux   = 112 ! heat advected to the ground surface with throughfall and unloading/drainage (W m-2)
  integer(i4b)    :: scalarCanopyTranspiration       = 113 ! canopy transpiration (kg m-2 s-1)
  integer(i4b)    :: scalarCanopyEvaporation         = 114 ! canopy evaporation/condensation (kg m-2 s-1)
  integer(i4b)    :: scalarCanopySublimation         = 115 ! canopy sublimation/frost (kg m-2 s-1)
  integer(i4b)    :: scalarGroundEvaporation         = 116 ! ground evaporation/condensation (below canopy or non-vegetated) (kg m-2 s-1)
  integer(i4b)    :: scalarSnowSublimation           = 117 ! snow sublimation/frost (below canopy or non-vegetated) (kg m-2 s-1)
  ! define NOAH-MP vegetation variables -- transpiration
  integer(i4b)    :: scalarTranspireLim              = 118 ! aggregate soil moisture + aquifer storage limit on transpiration (-)
  integer(i4b)    :: scalarTranspireLimAqfr          = 119 ! aquifer storage limit on transpiration (-)
  integer(i4b)    :: scalarFoliageNitrogenFactor     = 120 ! foliage nitrogen concentration, 1=saturated (-)
  integer(i4b)    :: scalarStomResistSunlit          = 121 ! stomatal resistance for sunlit leaves (s m-1)
  integer(i4b)    :: scalarStomResistShaded          = 122 ! stomatal resistance for shaded leaves (s m-1)
  integer(i4b)    :: scalarPhotosynthesisSunlit      = 123 ! sunlit photosynthesis (umolco2 m-2 s-1)
  integer(i4b)    :: scalarPhotosynthesisShaded      = 124 ! shaded photosynthesis (umolco2 m-2 s-1)
  integer(i4b)    :: scalarIntercellularCO2Sunlit    = 125 ! carbon dioxide partial pressure of leaf interior (sunlit leaves) (Pa)
  integer(i4b)    :: scalarIntercellularCO2Shaded    = 126 ! carbon dioxide partial pressure of leaf interior (shaded leaves) (Pa)
  ! define vegetation variables -- canopy water
  integer(i4b)    :: scalarCanopyWetFraction         = 127 ! fraction of canopy that is wet
  integer(i4b)    :: scalarGroundSnowFraction        = 128 ! fraction of ground that is covered with snow (-)
  integer(i4b)    :: scalarThroughfallSnow           = 129 ! snow that reaches the ground without ever touching the canopy (kg m-2 s-1)
  integer(i4b)    :: scalarThroughfallRain           = 130 ! rain that reaches the ground without ever touching the canopy (kg m-2 s-1)
  integer(i4b)    :: scalarCanopySnowUnloading       = 131 ! unloading of snow from the vegetion canopy (kg m-2 s-1)
  integer(i4b)    :: scalarCanopyLiqDrainage         = 132 ! drainage of liquid water from the vegetation canopy (kg m-2 s-1)
  integer(i4b)    :: scalarCanopyMeltFreeze          = 133 ! melt/freeze of water stored in the canopy (kg m-2 s-1)
  ! define scalar variables -- soil and aquifer fluxes
  integer(i4b)    :: scalarRainPlusMelt              = 134 ! rain plus melt, as input to soil before calculating surface runoff (m s-1)
  integer(i4b)    :: scalarInfilArea                 = 135 ! fraction of unfrozen area where water can infiltrate (-)
  integer(i4b)    :: scalarFrozenArea                = 136 ! fraction of area that is considered impermeable due to soil ice (-)
  integer(i4b)    :: scalarInfiltration              = 137 ! infiltration of water into the soil profile (m s-1)
  integer(i4b)    :: scalarExfiltration              = 138 ! exfiltration of water from the top of the soil profile (m s-1)
  integer(i4b)    :: scalarSurfaceRunoff             = 139 ! surface runoff (m s-1)
  integer(i4b)    :: scalarInitAquiferRecharge       = 140 ! recharge to the aquifer at the start of the step (m s-1)
  integer(i4b)    :: scalarAquiferRecharge           = 141 ! recharge to the aquifer (m s-1)
  integer(i4b)    :: scalarInitAquiferTranspire      = 142 ! transpiration from the aquifer at the start of the step (m s-1)
  integer(i4b)    :: scalarAquiferTranspire          = 143 ! transpiration from the aquifer (m s-1)
  integer(i4b)    :: scalarInitAquiferBaseflow       = 144 ! baseflow from the aquifer at the start of the step (m s-1)
  integer(i4b)    :: scalarAquiferBaseflow           = 145 ! baseflow from the aquifer (m s-1)
  ! scalar variables -- sub-step average fluxes for the soil zone
  integer(i4b)    :: scalarSoilInflux                = 146 ! influx of water at the top of the soil profile (m s-1)
  integer(i4b)    :: scalarSoilCompress              = 147 ! change in total soil storage due to compression of the soil matrix (kg m-2)
  integer(i4b)    :: scalarSoilBaseflow              = 148 ! sub-step average: total baseflow from throughout the soil profile (m s-1)
  integer(i4b)    :: scalarSoilDrainage              = 149 ! sub-step average: drainage from the bottom of the soil profile (m s-1)
  integer(i4b)    :: scalarSoilTranspiration         = 150 ! sub-step average: total transpiration from the soil (m s-1)
  ! define scalar variables -- mass balance check
  integer(i4b)    :: scalarSoilWatBalError           = 151 ! error in the total soil water balance (kg m-2)
  integer(i4b)    :: scalarAquiferBalError           = 152 ! error in the aquifer water balance (kg m-2)
  integer(i4b)    :: scalarTotalSoilLiq              = 153 ! total mass of liquid water in the soil (kg m-2)
  integer(i4b)    :: scalarTotalSoilIce              = 154 ! total mass of ice in the soil (kg m-2)
  ! define variables at the mid-point of each layer -- domain geometry
  integer(i4b)    :: mLayerDepth                     = 155 ! depth of each layer (m)
  integer(i4b)    :: mLayerHeight                    = 156 ! height at the mid-point of each layer (m)
  integer(i4b)    :: mLayerRootDensity               = 157 ! fraction of roots in each soil layer (-)
  ! define variables at the mid-point of each layer -- coupled energy and mass
  integer(i4b)    :: mLayerTemp                      = 158 ! temperature of each layer (K)
  integer(i4b)    :: mLayerVolFracAir                = 159 ! volumetric fraction of air in each layer (-)
  integer(i4b)    :: mLayerVolFracIce                = 160 ! volumetric fraction of ice water in each layer (-)
  integer(i4b)    :: mLayerVolFracLiq                = 161 ! volumetric fraction of liquid water in each layer (-)
  integer(i4b)    :: mLayerVolHtCapBulk              = 162 ! volumetric heat capacity in each layer (J m-3 K-1)
  integer(i4b)    :: mLayerTcrit                     = 163 ! critical soil temperature above which all water is unfrozen (K)
  integer(i4b)    :: mLayerdTheta_dTk                = 164 ! derivative in volumetric liquid water content wrt temperature (K-1)
  integer(i4b)    :: mLayerThermalC                  = 165 ! thermal conductivity at the mid-point of each layer (W m-1 K-1)
  integer(i4b)    :: mLayerRadCondFlux               = 166 ! temporal derivative in energy from radiative and conductive flux (J m-2 s-1)
  integer(i4b)    :: mLayerMeltFreeze                = 167 ! rate of ice content change from melt/freeze in each layer (kg m-3 s-1)
  integer(i4b)    :: mLayerInfilFreeze               = 168 ! rate of ice content change by freezing infiltrating flux (kg m-3 s-1)
  integer(i4b)    :: mLayerSatHydCond                = 169 ! saturated hydraulic conductivity in each layer (m s-1)
  integer(i4b)    :: mLayerSatHydCondMP              = 170 ! saturated hydraulic conductivity of macropores in each layer (m s-1)
  integer(i4b)    :: mLayerMatricHead                = 171 ! matric head of water in the soil (m)
  integer(i4b)    :: mLayerdTheta_dPsi               = 172 ! derivative in the soil water characteristic (m-1)
  integer(i4b)    :: mLayerdPsi_dTheta               = 173 ! derivative in the soil water characteristic (m)
  integer(i4b)    :: mLayerThetaResid                = 174 ! residual volumetric water content in each snow layer (-)
  integer(i4b)    :: mLayerPoreSpace                 = 175 ! total pore space in each snow layer (-)
  integer(i4b)    :: mLayerCompress                  = 176 ! change in volumetric water content due to compression of soil (-)
  integer(i4b)    :: mLayerTranspireLim              = 177 ! soil moist & veg limit on transpiration for each layer (-)
  integer(i4b)    :: mLayerInitTranspire             = 178 ! transpiration loss from each soil layer at the start of the step (kg m-2 s-1)
  integer(i4b)    :: mLayerTranspire                 = 179 ! transpiration loss from each soil layer (kg m-2 s-1)
  integer(i4b)    :: mLayerInitQMacropore            = 180 ! liquid flux from micropores to macropores at the start-of-step (m s-1)
  integer(i4b)    :: mLayerQMacropore                = 181 ! liquid flux from micropores to macropores (m s-1)
  integer(i4b)    :: mLayerInitBaseflow              = 182 ! baseflow from each soil layer at the start of the time step (m s-1)
  integer(i4b)    :: mLayerBaseflow                  = 183 ! baseflow from each soil layer (m s-1)
  integer(i4b)    :: mLayerColumnInflow              = 184 ! total inflow to each layer in a given soil column (m3 s-1)
  integer(i4b)    :: mLayerColumnOutflow             = 185 ! total outflow from each layer in a given soil column (m3 s-1)
  ! define variables at the interface of each layer
  integer(i4b)    :: iLayerHeight                    = 186 ! height of the layer interface; top of soil = 0 (m)
  integer(i4b)    :: iLayerThermalC                  = 187 ! thermal conductivity at the interface of each layer (W m-1 K-1)
  integer(i4b)    :: iLayerConductiveFlux            = 188 ! conductive energy flux at layer interfaces at end of time step (W m-2)
  integer(i4b)    :: iLayerAdvectiveFlux             = 189 ! advective energy flux at layer interfaces at end of time step (W m-2)
  integer(i4b)    :: iLayerInitNrgFlux               = 190 ! energy flux at layer interfaces at the start of the time step (W m-2)
  integer(i4b)    :: iLayerNrgFlux                   = 191 ! energy flux at layer interfaces at the end of the time step (W m-2)
  integer(i4b)    :: iLayerSatHydCond                = 192 ! saturated hydraulic conductivity at each layer interface (m s-1)
  integer(i4b)    :: iLayerInitLiqFluxSnow           = 193 ! liquid flux at snow layer interfaces at the start of the time step (m s-1)
  integer(i4b)    :: iLayerInitLiqFluxSoil           = 194 ! liquid flux at soil layer interfaces at the start of the time step (m s-1)
  integer(i4b)    :: iLayerInitFluxReversal          = 195 ! start of step liquid flux at soil layer interfaces from impedance (m s-1)
  integer(i4b)    :: iLayerLiqFluxSnow               = 196 ! liquid flux at snow layer interfaces at the end of the time step (m s-1)
  integer(i4b)    :: iLayerLiqFluxSoil               = 197 ! liquid flux at soil layer interfaces at the end of the time step (m s-1)
  integer(i4b)    :: iLayerFluxReversal              = 198 ! end of step liquid flux at soil layer interfaces from impedance (m s-1)
  ! define variables for time stepping
  integer(i4b)    :: dt_init                         = 199 ! length of initial time step at start of next data interval (s)
  ! define derived variable
  integer(i4b)    :: scalarVGn_m                     = 200 ! van Genuchten "m" parameter (-)
  integer(i4b)    :: scalarKappa                     = 201 ! constant in the freezing curve function (m K-1)
  integer(i4b)    :: scalarVolHtCap_air              = 202 ! volumetric heat capacity air         (J m-3 K-1)
  integer(i4b)    :: scalarVolHtCap_ice              = 203 ! volumetric heat capacity ice         (J m-3 K-1)
  integer(i4b)    :: scalarVolHtCap_soil             = 204 ! volumetric heat capacity dry soil    (J m-3 K-1)
  integer(i4b)    :: scalarVolHtCap_water            = 205 ! volumetric heat capacity liquid wat  (J m-3 K-1)
  integer(i4b)    :: scalarLambda_drysoil            = 206 ! thermal conductivity of dry soil     (W m-1)
  integer(i4b)    :: scalarLambda_wetsoil            = 207 ! thermal conductivity of wet soil     (W m-1)
  integer(i4b)    :: scalarVolLatHt_fus              = 208 ! volumetric latent heat of fusion     (J m-3)
  integer(i4b)    :: scalarAquiferRootFrac           = 209 ! fraction of roots below the soil profile (-)
 endtype iLook_mvar

 ! ***********************************************************************************************************
 ! (6) define model indices
 ! ***********************************************************************************************************
 type, public :: iLook_index
  integer(i4b)    :: nSnow                 = 1  ! number of snow layers
  integer(i4b)    :: nSoil                 = 2  ! number of soil layers
  integer(i4b)    :: nLayers               = 3  ! total number of layers
  integer(i4b)    :: midSnowStartIndex     = 4  ! start index of the midSnow vector for a given timestep
  integer(i4b)    :: midSoilStartIndex     = 5  ! start index of the midSoil vector for a given timestep
  integer(i4b)    :: midTotoStartIndex     = 6  ! start index of the midToto vector for a given timestep
  integer(i4b)    :: ifcSnowStartIndex     = 7  ! start index of the ifcSnow vector for a given timestep
  integer(i4b)    :: ifcSoilStartIndex     = 8  ! start index of the ifcSoil vector for a given timestep
  integer(i4b)    :: ifcTotoStartIndex     = 9  ! start index of the ifcToto vector for a given timestep
  integer(i4b)    :: layerType             = 10 ! type of layer (soil or snow)
 endtype iLook_index

 ! ***********************************************************************************************************
 ! (7) define basin-average model parameters
 ! ***********************************************************************************************************
 type, public :: iLook_bpar
  ! baseflow
  integer(i4b)    :: basin__aquiferHydCond       =  1  ! hydraulic conductivity for the aquifer (m s-1)
  integer(i4b)    :: basin__aquiferScaleFactor   =  2  ! scaling factor for aquifer storage in the big bucket (m)
  integer(i4b)    :: basin__aquiferBaseflowExp   =  3  ! baseflow exponent for the big bucket (-)
  ! within-grid routing
  integer(i4b)    :: routingGammaShape           =  4  ! shape parameter in Gamma distribution used for sub-grid routing (-)
  integer(i4b)    :: routingGammaScale           =  5  ! scale parameter in Gamma distribution used for sub-grid routing (s)
 endtype iLook_bpar

 ! ***********************************************************************************************************
 ! (8) define basin-average model variables
 ! ***********************************************************************************************************
 type, public :: iLook_bvar
  ! define derived variables
  integer(i4b)    :: basin__totalArea                =  1 ! total basin area (m2)
  ! define fluxes
  integer(i4b)    :: basin__SurfaceRunoff            =  2 ! surface runoff (m s-1)
  integer(i4b)    :: basin__ColumnOutflow            =  3 ! outflow from all "outlet" HRUs (those with no downstream HRU)
  integer(i4b)    :: basin__AquiferStorage           =  4 ! aquifer storage (m s-1)
  integer(i4b)    :: basin__AquiferRecharge          =  5 ! recharge to the aquifer (m s-1)
  integer(i4b)    :: basin__AquiferBaseflow          =  6 ! baseflow from the aquifer (m s-1)
  integer(i4b)    :: basin__AquiferTranspire         =  7 ! transpiration from the aquifer (m s-1)
  ! define variables for runoff
  integer(i4b)    :: routingRunoffFuture             =  8 ! runoff in future time steps (m s-1)
  integer(i4b)    :: routingFractionFuture           =  9 ! fraction of runoff in future time steps (-)
  integer(i4b)    :: averageInstantRunoff            = 10 ! instantaneous runoff (m s-1)
  integer(i4b)    :: averageRoutedRunoff             = 11 ! routed runoff (m s-1)
 endtype iLook_bvar

 ! ***********************************************************************************************************
 ! (X) define data structures and maximum number of variables of each type
 ! ***********************************************************************************************************
 ! define look-up structures
 type(iLook_decision),public,parameter :: iLookDECISIONS=iLook_decision(  1,  2,  3,  4,  5,  6,  7,  8,  9, 10,&
                                                                         11, 12, 13, 14, 15, 16, 17, 18, 19, 20,&
<<<<<<< HEAD
                                                                         21, 22, 23, 24, 25, 26, 27, 28, 29)
 type(iLook_time),    public,parameter :: iLookTIME     =iLook_time    (  1,  2,  3,  4,  5,  6)
=======
                                                                         21, 22, 23, 24, 25, 26, 27, 28, 29, 30,&
                                                                         31, 32, 33, 34, 35, 36, 37, 38)
 type(iLook_time),    public,parameter :: iLookTIME     =iLook_time    (  1,  2,  3,  4,  5)
>>>>>>> d4efec94
 type(iLook_force),   public,parameter :: iLookFORCE    =iLook_force   (  1,  2,  3,  4,  5,  6,  7,  8)
 type(iLook_attr),    public,parameter :: iLookATTR     =iLook_attr    (  1,  2,  3,  4,  5,  6,  7)
 type(iLook_type),    public,parameter :: iLookTYPE     =iLook_type    (  1,  2,  3,  4,  5)
 type(iLook_param),   public,parameter :: iLookPARAM    =iLook_param   (  1,  2,  3,  4,  5,  6,  7,  8,  9, 10,&
                                                                         11, 12, 13, 14, 15, 16, 17, 18, 19, 20,&
                                                                         21, 22, 23, 24, 25, 26, 27, 28, 29, 30,&
                                                                         31, 32, 33, 34, 35, 36, 37, 38, 39, 40,&
                                                                         41, 42, 43, 44, 45, 46, 47, 48, 49, 50,&
                                                                         51, 52, 53, 54, 55, 56, 57, 58, 59, 60,&
                                                                         61, 62, 63, 64, 65, 66, 67, 68, 69, 70,&
                                                                         71, 72, 73, 74, 75, 76, 77, 78, 79, 80,&
                                                                         81, 82, 83, 84, 85, 86, 87, 88, 89, 90,&
                                                                         91, 92, 93, 94, 95, 96, 97, 98, 99,100,&
                                                                        101,102,103,104,105,106,107,108,109,110,&
                                                                        111,112,113,114,115,116,117,118,119,120,&
                                                                        121,122,123,124,125,126,127,128,129,130,&
                                                                        131,132,133,134,135,136,137,138,139,140,&
                                                                        141,142,143,144,145,146,147)
 type(iLook_mvar),    public,parameter :: iLookMVAR     =ilook_mvar    (  1,  2,  3,  4,  5,  6,  7,  8,  9, 10,&
                                                                         11, 12, 13, 14, 15, 16, 17, 18, 19, 20,&
                                                                         21, 22, 23, 24, 25, 26, 27, 28, 29, 30,&
                                                                         31, 32, 33, 34, 35, 36, 37, 38, 39, 40,&
                                                                         41, 42, 43, 44, 45, 46, 47, 48, 49, 50,&
                                                                         51, 52, 53, 54, 55, 56, 57, 58, 59, 60,&
                                                                         61, 62, 63, 64, 65, 66, 67, 68, 69, 70,&
                                                                         71, 72, 73, 74, 75, 76, 77, 78, 79, 80,&
                                                                         81, 82, 83, 84, 85, 86, 87, 88, 89, 90,&
                                                                         91, 92, 93, 94, 95, 96, 97, 98, 99,100,&
                                                                        101,102,103,104,105,106,107,108,109,110,&
                                                                        111,112,113,114,115,116,117,118,119,120,&
                                                                        121,122,123,124,125,126,127,128,129,130,&
                                                                        131,132,133,134,135,136,137,138,139,140,&
                                                                        141,142,143,144,145,146,147,148,149,150,&
                                                                        151,152,153,154,155,156,157,158,159,160,&
                                                                        161,162,163,164,165,166,167,168,169,170,&
                                                                        171,172,173,174,175,176,177,178,179,180,&
                                                                        181,182,183,184,185,186,187,188,189,190,&
                                                                        191,192,193,194,195,196,197,198,199,200,&
                                                                        201,202,203,204,205,206,207,208,209)
 type(iLook_index),   public,parameter :: iLookINDEX    =ilook_index   (  1,  2,  3,  4,  5,  6,  7,  8,  9, 10)
 type(iLook_bpar),    public,parameter :: iLookBPAR     =ilook_bpar    (  1,  2,  3,  4,  5)
 type(iLook_bvar),    public,parameter :: iLookBVAR     =ilook_bvar    (  1,  2,  3,  4,  5,  6,  7,  8,  9, 10,&
                                                                         11)
 ! define maximum number of variables of each type
<<<<<<< HEAD
 integer(i4b),parameter,public :: maxvarDecisions= 29
 integer(i4b),parameter,public :: maxvarTime     = 6
=======
 integer(i4b),parameter,public :: maxvarDecisions= 38
 integer(i4b),parameter,public :: maxvarTime     = 5
>>>>>>> d4efec94
 integer(i4b),parameter,public :: maxvarForc     = 8
 integer(i4b),parameter,public :: maxvarAttr     = 7
 integer(i4b),parameter,public :: maxvarType     = 5
 integer(i4b),parameter,public :: maxvarMpar     = 147
 integer(i4b),parameter,public :: maxvarMvar     = 209
 integer(i4b),parameter,public :: maxvarIndx     = 10
 integer(i4b),parameter,public :: maxvarBpar     = 5
 integer(i4b),parameter,public :: maxvarBvar     = 11


END MODULE var_lookup<|MERGE_RESOLUTION|>--- conflicted
+++ resolved
@@ -566,14 +566,9 @@
  ! define look-up structures
  type(iLook_decision),public,parameter :: iLookDECISIONS=iLook_decision(  1,  2,  3,  4,  5,  6,  7,  8,  9, 10,&
                                                                          11, 12, 13, 14, 15, 16, 17, 18, 19, 20,&
-<<<<<<< HEAD
-                                                                         21, 22, 23, 24, 25, 26, 27, 28, 29)
- type(iLook_time),    public,parameter :: iLookTIME     =iLook_time    (  1,  2,  3,  4,  5,  6)
-=======
                                                                          21, 22, 23, 24, 25, 26, 27, 28, 29, 30,&
                                                                          31, 32, 33, 34, 35, 36, 37, 38)
- type(iLook_time),    public,parameter :: iLookTIME     =iLook_time    (  1,  2,  3,  4,  5)
->>>>>>> d4efec94
+ type(iLook_time),    public,parameter :: iLookTIME     =iLook_time    (  1,  2,  3,  4,  5,  6)
  type(iLook_force),   public,parameter :: iLookFORCE    =iLook_force   (  1,  2,  3,  4,  5,  6,  7,  8)
  type(iLook_attr),    public,parameter :: iLookATTR     =iLook_attr    (  1,  2,  3,  4,  5,  6,  7)
  type(iLook_type),    public,parameter :: iLookTYPE     =iLook_type    (  1,  2,  3,  4,  5)
@@ -618,13 +613,8 @@
  type(iLook_bvar),    public,parameter :: iLookBVAR     =ilook_bvar    (  1,  2,  3,  4,  5,  6,  7,  8,  9, 10,&
                                                                          11)
  ! define maximum number of variables of each type
-<<<<<<< HEAD
- integer(i4b),parameter,public :: maxvarDecisions= 29
+ integer(i4b),parameter,public :: maxvarDecisions= 38
  integer(i4b),parameter,public :: maxvarTime     = 6
-=======
- integer(i4b),parameter,public :: maxvarDecisions= 38
- integer(i4b),parameter,public :: maxvarTime     = 5
->>>>>>> d4efec94
  integer(i4b),parameter,public :: maxvarForc     = 8
  integer(i4b),parameter,public :: maxvarAttr     = 7
  integer(i4b),parameter,public :: maxvarType     = 5
