--- conflicted
+++ resolved
@@ -269,13 +269,7 @@
 integer(i4b)                     :: omp_get_thread_num,omp_get_num_threads
 real(dp)                         :: omp_get_wtime
 ! parallelize the model run
-<<<<<<< HEAD
-integer(i4b)                     :: idThread                   ! thread id
 integer(i4b)                     :: nThreads                   ! number of threads
-integer(i4b)                     :: saveThreads                ! number of threads
-=======
-integer(i4b)                     :: nThreads                   ! number of threads
->>>>>>> 668bcbcb
 integer(i4b), allocatable        :: ixExpense(:)               ! ranked index GRU w.r.t. computational expense
 integer(i4b), allocatable        :: totalFluxCalls(:)          ! total number of flux calls for each GRU
 integer(i4b)                     :: nHRUrun                    ! number of HRUs in the run domain
@@ -288,17 +282,10 @@
 integer(i4b)                     :: iRunMode                   ! define the current running mode
 character(len=128)               :: fmtGruOutput               ! a format string used to write start and end GRU in output file names
 ! timing information
-<<<<<<< HEAD
-real(dp)                         :: openMPstart                ! time for the start of the parallelization section
-real(dp), allocatable            :: timeGRUstart(:)            ! time GRUs start
-real(dp), allocatable            :: timeGRU(:)                 ! time spent on each GRU
-real(dp), allocatable            :: timeGRUcompleted(:)        ! time required to complete each GRU
-=======
 integer*8                        :: openMPstart,openMPend      ! time for the start of the parallelization section
 integer*8, allocatable           :: timeGRUstart(:)            ! time GRUs start
 real(dp),  allocatable           :: timeGRUcompleted(:)        ! time required to complete each GRU
 real(dp),  allocatable           :: timeGRU(:)                 ! time spent on each GRU
->>>>>>> 668bcbcb
 integer(i4b), dimension(8)       :: startInit,endInit          ! date/time for the start and end of the initialization
 real(dp)                         :: elapsedInit                ! elapsed time for the initialization
 integer(i4b), dimension(8)       :: startRead,endRead          ! date/time for the start and end of the data read
@@ -913,23 +900,14 @@
  kGRU=0
 
  ! initialize the time that the openMP section starts
-<<<<<<< HEAD
- openMPstart = omp_get_wtime()
-=======
  call system_clock(openMPstart)
->>>>>>> 668bcbcb
 
  ! ----- use openMP directives to run GRUs in parallel -------------------------
 
  ! start of parallel section: define shared and private structure elements
  !$omp parallel default(none) &
-<<<<<<< HEAD
- !$omp          private(iGRU, jGRU, idThread)   & ! GRU indices are private for a given thread
- !$omp          shared(openMPstart, nThreads)   & ! access constant variables
-=======
  !$omp          private(iGRU, jGRU)  & ! GRU indices are private for a given thread
  !$omp          shared(openMPstart, openMPend, nThreads)   & ! access constant variables
->>>>>>> 668bcbcb
  !$omp          shared(timeGRUstart, timeGRUcompleted, timeGRU, ixExpense, kGRU)  & ! time variables shared
  !$omp          shared(gru_struc, dt_init, computeVegFlux)       & ! subroutine inputs
  !$omp          shared(timeStruct, typeStruct, attrStruct, mparStruct, indxStruct, &
@@ -937,22 +915,13 @@
  !$omp          private(err, message) &
  !$omp          firstprivate(nGRU)
 
-<<<<<<< HEAD
-=======
  nThreads = 1
  !$ nThreads = omp_get_num_threads() 
 
->>>>>>> 668bcbcb
  ! use static scheduling with chunk size of one:
  !  -- new chunks are assigned to threads when they become available
  !  -- start with the more expensive GRUs, and add the less expensive GRUs as threads come available
 
-<<<<<<< HEAD
- ! get the number of threads
- nThreads = omp_get_num_threads()
-
-=======
->>>>>>> 668bcbcb
  !$omp do ! schedule(static, 1)   ! chunk size of 1
  do jGRU=1,nGRU  ! loop through GRUs
 
@@ -965,18 +934,10 @@
   iGRU=ixExpense(kGRU)
 
   ! get the time that the GRU started
-<<<<<<< HEAD
-  timeGRUstart(iGRU) = omp_get_wtime()
-
-  ! print progress
-  idThread = omp_get_thread_num()
-  !write(*,'(a,1x,5(i4,1x),f20.10,1x)') 'iGRU, jGRU, kGRU, idThread, nThreads = ', iGRU, jGRU, kGRU, idThread, nThreads, timeGRU(iGRU)
-=======
   call system_clock( timeGRUstart(iGRU) )
 
   ! print progress
   !write(*,'(a,1x,5(i4,1x),f20.10,1x)') 'iGRU, jGRU, kGRU, nThreads = ', iGRU, jGRU, kGRU, nThreads, timeGRU(iGRU)
->>>>>>> 668bcbcb
 
   !$omp end critical(setGRU)
 
@@ -1010,14 +971,9 @@
   call handle_err(err,message)
 
   ! save timing information
-<<<<<<< HEAD
-  timeGRU(iGRU)          = omp_get_wtime() - timeGRUstart(iGRU)
-  timeGRUcompleted(iGRU) = omp_get_wtime() - openMPstart
-=======
   call system_clock(openMPend)
   timeGRU(iGRU)          = real(openMPend - timeGRUstart(iGRU), kind(dp))
   timeGRUcompleted(iGRU) = real(openMPend - openMPstart       , kind(dp))
->>>>>>> 668bcbcb
 
   !$omp end critical(saveTiming)
 
