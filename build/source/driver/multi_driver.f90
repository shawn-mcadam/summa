--- conflicted
+++ resolved
@@ -295,12 +295,9 @@
 ! populate metadata for all model variables
 call popMetadat(err,message); call handle_err(err,message)
 
-<<<<<<< HEAD
 ! define mapping between fluxes and states
 call flxMapping(err,message); call handle_err(err,message)
 
-=======
->>>>>>> d99d6d47
 ! check data structures
 call checkStruc(err,message); call handle_err(err,message)
 
@@ -911,14 +908,10 @@
                    ! error control
                    err,message)            ! intent(out): error control
    call handle_err(err,message)
-<<<<<<< HEAD
-   !print*, 'PAUSE: after coupled_em'; read(*,*)
-=======
    
    ! update layer numbers that could be changed in coupled_em()
    gru_struc(iGRU)%hruInfo(iHRU)%nSnow = indxStruct%gru(iGRU)%hru(iHRU)%var(iLookINDEX%nSnow)%dat(1)
    gru_struc(iGRU)%hruInfo(iHRU)%nSoil = indxStruct%gru(iGRU)%hru(iHRU)%var(iLookINDEX%nSoil)%dat(1)
->>>>>>> d99d6d47
 
 !   ! check feasibiility of certain states
 !   call check_icond(nGRU,nHRU,                     & ! number of response units
